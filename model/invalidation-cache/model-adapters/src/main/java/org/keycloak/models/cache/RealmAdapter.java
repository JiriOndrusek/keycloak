--- conflicted
+++ resolved
@@ -1,1123 +1,1121 @@
-package org.keycloak.models.cache;
-
-import org.keycloak.Config;
-import org.keycloak.enums.SslRequired;
-import org.keycloak.models.AuthenticationExecutionModel;
-import org.keycloak.models.AuthenticationFlowModel;
-import org.keycloak.models.AuthenticatorModel;
-import org.keycloak.models.ClientModel;
-import org.keycloak.models.IdentityProviderMapperModel;
-import org.keycloak.models.IdentityProviderModel;
-import org.keycloak.models.LDAPConstants;
-import org.keycloak.models.PasswordPolicy;
-import org.keycloak.models.RealmModel;
-import org.keycloak.models.RequiredCredentialModel;
-import org.keycloak.models.RoleModel;
-import org.keycloak.models.UserFederationMapperModel;
-import org.keycloak.models.UserFederationProviderModel;
-import org.keycloak.models.UserModel;
-import org.keycloak.models.cache.entities.CachedRealm;
-import org.keycloak.models.utils.KeycloakModelUtils;
-
-import java.security.Key;
-import java.security.PrivateKey;
-import java.security.PublicKey;
-import java.security.cert.X509Certificate;
-import java.util.ArrayList;
-import java.util.HashMap;
-import java.util.HashSet;
-import java.util.LinkedList;
-import java.util.List;
-import java.util.Map;
-import java.util.Set;
-
-/**
- * @author <a href="mailto:bill@burkecentral.com">Bill Burke</a>
- * @version $Revision: 1 $
- */
-public class RealmAdapter implements RealmModel {
-    protected CachedRealm cached;
-    protected CacheRealmProvider cacheSession;
-    protected RealmModel updated;
-    protected RealmCache cache;
-    protected volatile transient PublicKey publicKey;
-    protected volatile transient PrivateKey privateKey;
-    protected volatile transient Key codeSecretKey;
-    protected volatile transient X509Certificate certificate;
-
-    public RealmAdapter(CachedRealm cached, CacheRealmProvider cacheSession) {
-        this.cached = cached;
-        this.cacheSession = cacheSession;
-    }
-
-    protected void getDelegateForUpdate() {
-        if (updated == null) {
-            cacheSession.registerRealmInvalidation(getId());
-            updated = cacheSession.getDelegate().getRealm(getId());
-            if (updated == null) throw new IllegalStateException("Not found in database");
-        }
-    }
-
-    @Override
-    public String getId() {
-        if (updated != null) return updated.getId();
-        return cached.getId();
-    }
-
-    @Override
-    public String getName() {
-        if (updated != null) return updated.getName();
-        return cached.getName();
-    }
-
-    @Override
-    public void setName(String name) {
-        getDelegateForUpdate();
-        updated.setName(name);
-    }
-
-    @Override
-    public boolean isEnabled() {
-        if (updated != null) return updated.isEnabled();
-        return cached.isEnabled();
-    }
-
-    @Override
-    public void setEnabled(boolean enabled) {
-        getDelegateForUpdate();
-        updated.setEnabled(enabled);
-    }
-
-    @Override
-    public SslRequired getSslRequired() {
-        if (updated != null) return updated.getSslRequired();
-        return cached.getSslRequired();
-    }
-
-    @Override
-    public void setSslRequired(SslRequired sslRequired) {
-        getDelegateForUpdate();
-        updated.setSslRequired(sslRequired);
-    }
-
-    @Override
-    public boolean isRegistrationAllowed() {
-        if (updated != null) return updated.isRegistrationAllowed();
-        return cached.isRegistrationAllowed();
-    }
-
-    @Override
-    public void setRegistrationAllowed(boolean registrationAllowed) {
-        getDelegateForUpdate();
-        updated.setRegistrationAllowed(registrationAllowed);
-    }
-
-    @Override
-    public boolean isRegistrationEmailAsUsername() {
-        if (updated != null) return updated.isRegistrationEmailAsUsername();
-        return cached.isRegistrationEmailAsUsername();
-    }
-
-    @Override
-    public void setRegistrationEmailAsUsername(boolean registrationEmailAsUsername) {
-        getDelegateForUpdate();
-        updated.setRegistrationEmailAsUsername(registrationEmailAsUsername);
-    }
-    
-    @Override
-    public boolean isPasswordCredentialGrantAllowed() {
-        if (updated != null) return updated.isPasswordCredentialGrantAllowed();
-        return cached.isPasswordCredentialGrantAllowed();
-    }
-
-    @Override
-    public void setPasswordCredentialGrantAllowed(boolean passwordCredentialGrantAllowed) {
-        getDelegateForUpdate();
-        updated.setPasswordCredentialGrantAllowed(passwordCredentialGrantAllowed);
-    }
-
-    @Override
-    public boolean isRememberMe() {
-        if (updated != null) return updated.isRememberMe();
-        return cached.isRememberMe();
-    }
-
-    @Override
-    public void setRememberMe(boolean rememberMe) {
-        getDelegateForUpdate();
-        updated.setRememberMe(rememberMe);
-    }
-
-    @Override
-    public boolean isBruteForceProtected() {
-        if (updated != null) return updated.isBruteForceProtected();
-        return cached.isBruteForceProtected();
-    }
-
-    @Override
-    public void setBruteForceProtected(boolean value) {
-        getDelegateForUpdate();
-        updated.setBruteForceProtected(value);
-    }
-
-    @Override
-    public int getMaxFailureWaitSeconds() {
-        if (updated != null) return updated.getMaxFailureWaitSeconds();
-        return cached.getMaxFailureWaitSeconds();
-    }
-
-    @Override
-    public void setMaxFailureWaitSeconds(int val) {
-        getDelegateForUpdate();
-        updated.setMaxFailureWaitSeconds(val);
-    }
-
-    @Override
-    public int getWaitIncrementSeconds() {
-        if (updated != null) return updated.getWaitIncrementSeconds();
-        return cached.getWaitIncrementSeconds();
-    }
-
-    @Override
-    public void setWaitIncrementSeconds(int val) {
-        getDelegateForUpdate();
-        updated.setWaitIncrementSeconds(val);
-    }
-
-    @Override
-    public int getMinimumQuickLoginWaitSeconds() {
-        if (updated != null) return updated.getMinimumQuickLoginWaitSeconds();
-        return cached.getMinimumQuickLoginWaitSeconds();
-    }
-
-    @Override
-    public void setMinimumQuickLoginWaitSeconds(int val) {
-        getDelegateForUpdate();
-        updated.setMinimumQuickLoginWaitSeconds(val);
-    }
-
-    @Override
-    public long getQuickLoginCheckMilliSeconds() {
-        if (updated != null) return updated.getQuickLoginCheckMilliSeconds();
-        return cached.getQuickLoginCheckMilliSeconds();
-    }
-
-    @Override
-    public void setQuickLoginCheckMilliSeconds(long val) {
-        getDelegateForUpdate();
-        updated.setQuickLoginCheckMilliSeconds(val);
-    }
-
-    @Override
-    public int getMaxDeltaTimeSeconds() {
-        if (updated != null) return updated.getMaxDeltaTimeSeconds();
-        return cached.getMaxDeltaTimeSeconds();
-    }
-
-    @Override
-    public void setMaxDeltaTimeSeconds(int val) {
-        getDelegateForUpdate();
-        updated.setMaxDeltaTimeSeconds(val);
-    }
-
-    @Override
-    public int getFailureFactor() {
-        if (updated != null) return updated.getFailureFactor();
-        return cached.getFailureFactor();
-    }
-
-    @Override
-    public void setFailureFactor(int failureFactor) {
-        getDelegateForUpdate();
-        updated.setFailureFactor(failureFactor);
-    }
-
-    @Override
-    public boolean isVerifyEmail() {
-        if (updated != null) return updated.isVerifyEmail();
-        return cached.isVerifyEmail();
-    }
-
-    @Override
-    public void setVerifyEmail(boolean verifyEmail) {
-        getDelegateForUpdate();
-        updated.setVerifyEmail(verifyEmail);
-    }
-
-    @Override
-    public boolean isResetPasswordAllowed() {
-        if (updated != null) return updated.isResetPasswordAllowed();
-        return cached.isResetPasswordAllowed();
-    }
-
-    @Override
-    public void setResetPasswordAllowed(boolean resetPasswordAllowed) {
-        getDelegateForUpdate();
-        updated.setResetPasswordAllowed(resetPasswordAllowed);
-    }
-
-    @Override
-    public int getSsoSessionIdleTimeout() {
-        if (updated != null) return updated.getSsoSessionIdleTimeout();
-        return cached.getSsoSessionIdleTimeout();
-    }
-
-    @Override
-    public void setSsoSessionIdleTimeout(int seconds) {
-        getDelegateForUpdate();
-        updated.setSsoSessionIdleTimeout(seconds);
-    }
-
-    @Override
-    public int getSsoSessionMaxLifespan() {
-        if (updated != null) return updated.getSsoSessionMaxLifespan();
-        return cached.getSsoSessionMaxLifespan();
-    }
-
-    @Override
-    public void setSsoSessionMaxLifespan(int seconds) {
-        getDelegateForUpdate();
-        updated.setSsoSessionMaxLifespan(seconds);
-    }
-
-    @Override
-    public int getAccessTokenLifespan() {
-        if (updated != null) return updated.getAccessTokenLifespan();
-        return cached.getAccessTokenLifespan();
-    }
-
-    @Override
-    public void setAccessTokenLifespan(int seconds) {
-        getDelegateForUpdate();
-        updated.setAccessTokenLifespan(seconds);
-    }
-
-    @Override
-    public int getAccessCodeLifespan() {
-        if (updated != null) return updated.getAccessCodeLifespan();
-        return cached.getAccessCodeLifespan();
-    }
-
-    @Override
-    public void setAccessCodeLifespan(int seconds) {
-        getDelegateForUpdate();
-        updated.setAccessCodeLifespan(seconds);
-    }
-
-    @Override
-    public int getAccessCodeLifespanUserAction() {
-        if (updated != null) return updated.getAccessCodeLifespanUserAction();
-        return cached.getAccessCodeLifespanUserAction();
-    }
-
-    @Override
-    public void setAccessCodeLifespanUserAction(int seconds) {
-        getDelegateForUpdate();
-        updated.setAccessCodeLifespanUserAction(seconds);
-    }
-
-    @Override
-    public int getAccessCodeLifespanLogin() {
-        if (updated != null) return updated.getAccessCodeLifespanLogin();
-        return cached.getAccessCodeLifespanLogin();
-    }
-
-    @Override
-    public void setAccessCodeLifespanLogin(int seconds) {
-        getDelegateForUpdate();
-        updated.setAccessCodeLifespanLogin(seconds);
-    }
-
-    @Override
-    public String getPublicKeyPem() {
-        if (updated != null) return updated.getPublicKeyPem();
-        return cached.getPublicKeyPem();
-    }
-
-    @Override
-    public void setPublicKeyPem(String publicKeyPem) {
-        getDelegateForUpdate();
-        updated.setPublicKeyPem(publicKeyPem);
-    }
-
-    @Override
-    public String getPrivateKeyPem() {
-        if (updated != null) return updated.getPrivateKeyPem();
-        return cached.getPrivateKeyPem();
-    }
-
-    @Override
-    public void setPrivateKeyPem(String privateKeyPem) {
-        getDelegateForUpdate();
-        updated.setPrivateKeyPem(privateKeyPem);
-    }
-
-    @Override
-    public PublicKey getPublicKey() {
-        if (publicKey != null) return publicKey;
-        publicKey = KeycloakModelUtils.getPublicKey(getPublicKeyPem());
-        return publicKey;
-    }
-
-    @Override
-    public void setPublicKey(PublicKey publicKey) {
-        this.publicKey = publicKey;
-        String publicKeyPem = KeycloakModelUtils.getPemFromKey(publicKey);
-        setPublicKeyPem(publicKeyPem);
-    }
-
-    @Override
-    public X509Certificate getCertificate() {
-        if (certificate != null) return certificate;
-        certificate = KeycloakModelUtils.getCertificate(getCertificatePem());
-        return certificate;
-    }
-
-    @Override
-    public void setCertificate(X509Certificate certificate) {
-        this.certificate = certificate;
-        String certPem = KeycloakModelUtils.getPemFromCertificate(certificate);
-        setCertificatePem(certPem);
-    }
-
-    @Override
-    public String getCertificatePem() {
-        if (updated != null) return updated.getCertificatePem();
-        return cached.getCertificatePem();
-    }
-
-    @Override
-    public void setCertificatePem(String certificate) {
-        getDelegateForUpdate();
-        updated.setCertificatePem(certificate);
-
-    }
-
-    @Override
-    public PrivateKey getPrivateKey() {
-        if (privateKey != null) return privateKey;
-        privateKey = KeycloakModelUtils.getPrivateKey(getPrivateKeyPem());
-        return privateKey;
-    }
-
-    @Override
-    public void setPrivateKey(PrivateKey privateKey) {
-        this.privateKey = privateKey;
-        String privateKeyPem = KeycloakModelUtils.getPemFromKey(privateKey);
-        setPrivateKeyPem(privateKeyPem);
-    }
-
-    @Override
-    public String getCodeSecret() {
-        return updated != null ? updated.getCodeSecret() : cached.getCodeSecret();
-    }
-
-    @Override
-    public Key getCodeSecretKey() {
-        if (codeSecretKey == null) {
-            codeSecretKey = KeycloakModelUtils.getSecretKey(getCodeSecret());
-        }
-        return codeSecretKey;
-    }
-
-    @Override
-    public void setCodeSecret(String codeSecret) {
-        getDelegateForUpdate();
-        updated.setCodeSecret(codeSecret);
-    }
-
-    @Override
-    public List<RequiredCredentialModel> getRequiredCredentials() {
-
-        List<RequiredCredentialModel> copy = new LinkedList<RequiredCredentialModel>();
-        if (updated != null) copy.addAll(updated.getRequiredCredentials());
-        else copy.addAll(cached.getRequiredCredentials());
-        return copy;
-    }
-
-    @Override
-    public void addRequiredCredential(String cred) {
-        getDelegateForUpdate();
-        updated.addRequiredCredential(cred);
-    }
-
-    @Override
-    public PasswordPolicy getPasswordPolicy() {
-        if (updated != null) return updated.getPasswordPolicy();
-        return cached.getPasswordPolicy();
-    }
-
-    @Override
-    public void setPasswordPolicy(PasswordPolicy policy) {
-        getDelegateForUpdate();
-        updated.setPasswordPolicy(policy);
-    }
-
-    @Override
-    public RoleModel getRoleById(String id) {
-        if (updated != null) return updated.getRoleById(id);
-        return cacheSession.getRoleById(id, this);
-     }
-
-    @Override
-    public List<String> getDefaultRoles() {
-        if (updated != null) return updated.getDefaultRoles();
-        return cached.getDefaultRoles();
-    }
-
-    @Override
-    public void addDefaultRole(String name) {
-        getDelegateForUpdate();
-        updated.addDefaultRole(name);
-    }
-
-    @Override
-    public void updateDefaultRoles(String[] defaultRoles) {
-        getDelegateForUpdate();
-        updated.updateDefaultRoles(defaultRoles);
-    }
-
-    @Override
-    public Map<String, ClientModel> getClientNameMap() {
-        if (updated != null) return updated.getClientNameMap();
-        Map<String, ClientModel> map = new HashMap<String, ClientModel>();
-        for (String id : cached.getClients().values()) {
-            ClientModel model = cacheSession.getClientById(id, this);
-            if (model == null) {
-                throw new IllegalStateException("Cached application not found: " + id);
-            }
-            map.put(model.getClientId(), model);
-        }
-        return map;
-    }
-
-    @Override
-    public List<ClientModel> getClients() {
-        if (updated != null) return updated.getClients();
-        List<ClientModel> apps = new LinkedList<ClientModel>();
-        for (String id : cached.getClients().values()) {
-            ClientModel model = cacheSession.getClientById(id, this);
-            if (model == null) {
-                throw new IllegalStateException("Cached application not found: " + id);
-            }
-            apps.add(model);
-        }
-        return apps;
-
-    }
-
-    @Override
-    public ClientModel addClient(String name) {
-        getDelegateForUpdate();
-        ClientModel app = updated.addClient(name);
-        cacheSession.registerApplicationInvalidation(app.getId());
-        return app;
-    }
-
-    @Override
-    public ClientModel addClient(String id, String clientId) {
-        getDelegateForUpdate();
-        ClientModel app =  updated.addClient(id, clientId);
-        cacheSession.registerApplicationInvalidation(app.getId());
-        return app;
-    }
-
-    @Override
-    public boolean removeClient(String id) {
-        cacheSession.registerApplicationInvalidation(id);
-        getDelegateForUpdate();
-        return updated.removeClient(id);
-    }
-
-    @Override
-    public ClientModel getClientById(String id) {
-        if (updated != null) return updated.getClientById(id);
-        return cacheSession.getClientById(id, this);
-    }
-
-    @Override
-    public ClientModel getClientByClientId(String clientId) {
-        if (updated != null) return updated.getClientByClientId(clientId);
-        String id = cached.getClients().get(clientId);
-        if (id == null) return null;
-        return getClientById(id);
-    }
-
-    @Override
-    public void updateRequiredCredentials(Set<String> creds) {
-        getDelegateForUpdate();
-        updated.updateRequiredCredentials(creds);
-    }
-
-    @Override
-    public Map<String, String> getBrowserSecurityHeaders() {
-        if (updated != null) return updated.getBrowserSecurityHeaders();
-        return cached.getBrowserSecurityHeaders();
-    }
-
-    @Override
-    public void setBrowserSecurityHeaders(Map<String, String> headers) {
-        getDelegateForUpdate();
-        updated.setBrowserSecurityHeaders(headers);
-
-    }
-
-    @Override
-    public Map<String, String> getSmtpConfig() {
-        if (updated != null) return updated.getSmtpConfig();
-        return cached.getSmtpConfig();
-    }
-
-    @Override
-    public void setSmtpConfig(Map<String, String> smtpConfig) {
-        getDelegateForUpdate();
-        updated.setSmtpConfig(smtpConfig);
-    }
-
-
-    @Override
-    public List<IdentityProviderModel> getIdentityProviders() {
-        if (updated != null) return updated.getIdentityProviders();
-        return cached.getIdentityProviders();
-    }
-
-    @Override
-    public IdentityProviderModel getIdentityProviderByAlias(String alias) {
-        for (IdentityProviderModel identityProviderModel : getIdentityProviders()) {
-            if (identityProviderModel.getAlias().equals(alias)) {
-                return identityProviderModel;
-            }
-        }
-
-        return null;
-    }
-
-    @Override
-    public void addIdentityProvider(IdentityProviderModel identityProvider) {
-        getDelegateForUpdate();
-        updated.addIdentityProvider(identityProvider);
-    }
-
-    @Override
-    public void updateIdentityProvider(IdentityProviderModel identityProvider) {
-        getDelegateForUpdate();
-        updated.updateIdentityProvider(identityProvider);
-    }
-
-    @Override
-    public void removeIdentityProviderByAlias(String alias) {
-        getDelegateForUpdate();
-        updated.removeIdentityProviderByAlias(alias);
-    }
-
-    @Override
-    public List<UserFederationProviderModel> getUserFederationProviders() {
-        if (updated != null) return updated.getUserFederationProviders();
-        return cached.getUserFederationProviders();
-    }
-
-    @Override
-    public void setUserFederationProviders(List<UserFederationProviderModel> providers) {
-        getDelegateForUpdate();
-        updated.setUserFederationProviders(providers);
-    }
-
-    @Override
-    public UserFederationProviderModel addUserFederationProvider(String providerName, Map<String, String> config, int priority, String displayName, int fullSyncPeriod, int changedSyncPeriod, int lastSync) {
-        getDelegateForUpdate();
-        return updated.addUserFederationProvider(providerName, config, priority, displayName, fullSyncPeriod, changedSyncPeriod, lastSync);
-    }
-
-    @Override
-    public void removeUserFederationProvider(UserFederationProviderModel provider) {
-        getDelegateForUpdate();
-        updated.removeUserFederationProvider(provider);
-
-    }
-
-    @Override
-    public void updateUserFederationProvider(UserFederationProviderModel provider) {
-        getDelegateForUpdate();
-        updated.updateUserFederationProvider(provider);
-
-    }
-
-    @Override
-    public String getLoginTheme() {
-        if (updated != null) return updated.getLoginTheme();
-        return cached.getLoginTheme();
-    }
-
-    @Override
-    public void setLoginTheme(String name) {
-        getDelegateForUpdate();
-        updated.setLoginTheme(name);
-    }
-
-    @Override
-    public String getAccountTheme() {
-        if (updated != null) return updated.getAccountTheme();
-        return cached.getAccountTheme();
-    }
-
-    @Override
-    public void setAccountTheme(String name) {
-        getDelegateForUpdate();
-        updated.setAccountTheme(name);
-    }
-
-    @Override
-    public String getAdminTheme() {
-        if (updated != null) return updated.getAdminTheme();
-        return cached.getAdminTheme();
-    }
-
-    @Override
-    public void setAdminTheme(String name) {
-        getDelegateForUpdate();
-        updated.setAdminTheme(name);
-    }
-
-    @Override
-    public String getEmailTheme() {
-        if (updated != null) return updated.getEmailTheme();
-        return cached.getEmailTheme();
-    }
-
-    @Override
-    public void setEmailTheme(String name) {
-        getDelegateForUpdate();
-        updated.setEmailTheme(name);
-    }
-
-    @Override
-    public int getNotBefore() {
-        if (updated != null) return updated.getNotBefore();
-        return cached.getNotBefore();
-    }
-
-    @Override
-    public void setNotBefore(int notBefore) {
-        getDelegateForUpdate();
-        updated.setNotBefore(notBefore);
-    }
-
-    @Override
-    public boolean removeRoleById(String id) {
-        cacheSession.registerRoleInvalidation(id);
-        getDelegateForUpdate();
-        return updated.removeRoleById(id);
-    }
-
-    @Override
-    public boolean isEventsEnabled() {
-        if (updated != null) return updated.isEventsEnabled();
-        return cached.isEventsEnabled();
-    }
-
-    @Override
-    public void setEventsEnabled(boolean enabled) {
-        getDelegateForUpdate();
-        updated.setEventsEnabled(enabled);
-    }
-
-    @Override
-    public long getEventsExpiration() {
-        if (updated != null) return updated.getEventsExpiration();
-        return cached.getEventsExpiration();
-    }
-
-    @Override
-    public void setEventsExpiration(long expiration) {
-        getDelegateForUpdate();
-        updated.setEventsExpiration(expiration);
-    }
-
-    @Override
-    public Set<String> getEventsListeners() {
-        if (updated != null) return updated.getEventsListeners();
-        return cached.getEventsListeners();
-    }
-
-    @Override
-    public void setEventsListeners(Set<String> listeners) {
-        getDelegateForUpdate();
-        updated.setEventsListeners(listeners);
-    }
-
-    @Override
-    public Set<String> getEnabledEventTypes() {
-        if (updated != null) return updated.getEnabledEventTypes();
-        return cached.getEnabledEventTypes();
-    }
-
-    @Override
-    public void setEnabledEventTypes(Set<String> enabledEventTypes) {
-        getDelegateForUpdate();
-        updated.setEnabledEventTypes(enabledEventTypes);        
-    }
-    
-    @Override
-    public boolean isAdminEventsEnabled() {
-        if (updated != null) return updated.isAdminEventsEnabled();
-        return cached.isAdminEventsEnabled();
-    }
-
-    @Override
-    public void setAdminEventsEnabled(boolean enabled) {
-        getDelegateForUpdate();
-        updated.setAdminEventsEnabled(enabled);
-    }
-
-    @Override
-    public boolean isAdminEventsDetailsEnabled() {
-        if (updated != null) return updated.isAdminEventsDetailsEnabled();
-        return cached.isAdminEventsDetailsEnabled();
-    }
-
-    @Override
-    public void setAdminEventsDetailsEnabled(boolean enabled) {
-        getDelegateForUpdate();
-        updated.setAdminEventsDetailsEnabled(enabled);
-    }
-    
-    @Override
-    public ClientModel getMasterAdminClient() {
-        return cacheSession.getRealm(Config.getAdminRealm()).getClientById(cached.getMasterAdminClient());
-    }
-
-    @Override
-    public void setMasterAdminClient(ClientModel client) {
-        getDelegateForUpdate();
-        updated.setMasterAdminClient(client);
-    }
-
-    @Override
-    public RoleModel getRole(String name) {
-        if (updated != null) return updated.getRole(name);
-        String id = cached.getRealmRoles().get(name);
-        if (id == null) return null;
-        return cacheSession.getRoleById(id, this);
-    }
-
-    @Override
-    public RoleModel addRole(String name) {
-        getDelegateForUpdate();
-        RoleModel role = updated.addRole(name);
-        cacheSession.registerRoleInvalidation(role.getId());
-        return role;
-    }
-
-    @Override
-    public RoleModel addRole(String id, String name) {
-        getDelegateForUpdate();
-        RoleModel role =  updated.addRole(id, name);
-        cacheSession.registerRoleInvalidation(role.getId());
-        return role;
-    }
-
-    @Override
-    public boolean removeRole(RoleModel role) {
-        cacheSession.registerRoleInvalidation(role.getId());
-        getDelegateForUpdate();
-        return updated.removeRole(role);
-    }
-
-    @Override
-    public Set<RoleModel> getRoles() {
-        if (updated != null) return updated.getRoles();
-
-        Set<RoleModel> roles = new HashSet<RoleModel>();
-        for (String id : cached.getRealmRoles().values()) {
-            RoleModel roleById = cacheSession.getRoleById(id, this);
-            if (roleById == null) continue;
-            roles.add(roleById);
-        }
-        return roles;
-    }
-
-    @Override
-    public boolean isIdentityFederationEnabled() {
-        if (updated != null) return updated.isIdentityFederationEnabled();
-        return cached.isIdentityFederationEnabled();
-    }
-
-
-    @Override
-    public boolean equals(Object o) {
-        if (this == o) return true;
-        if (o == null || !(o instanceof RealmModel)) return false;
-
-        RealmModel that = (RealmModel) o;
-        return that.getId().equals(getId());
-    }
-
-    @Override
-    public int hashCode() {
-        return getId().hashCode();
-    }
-
-    @Override
-    public boolean isInternationalizationEnabled() {
-        if (updated != null) return updated.isInternationalizationEnabled();
-        return cached.isInternationalizationEnabled();
-    }
-
-    @Override
-    public void setInternationalizationEnabled(boolean enabled) {
-        getDelegateForUpdate();
-        updated.setInternationalizationEnabled(enabled);
-    }
-
-    @Override
-    public Set<String> getSupportedLocales() {
-        if (updated != null) return updated.getSupportedLocales();
-        return cached.getSupportedLocales();
-    }
-
-    @Override
-    public void setSupportedLocales(Set<String> locales) {
-        getDelegateForUpdate();
-        updated.setSupportedLocales(locales);
-    }
-
-    @Override
-    public String getDefaultLocale() {
-        if (updated != null) return updated.getDefaultLocale();
-        return cached.getDefaultLocale();
-    }
-
-    @Override
-    public void setDefaultLocale(String locale) {
-        updated.setDefaultLocale(locale);
-    }
-
-    @Override
-    public Set<IdentityProviderMapperModel> getIdentityProviderMappers() {
-        if (updated != null) return updated.getIdentityProviderMappers();
-        Set<IdentityProviderMapperModel> mappings = new HashSet<>();
-        for (List<IdentityProviderMapperModel> models : cached.getIdentityProviderMappers().values()) {
-            for (IdentityProviderMapperModel model : models) {
-                mappings.add(model);
-            }
-        }
-        return mappings;
-    }
-
-    @Override
-    public Set<IdentityProviderMapperModel> getIdentityProviderMappersByAlias(String brokerAlias) {
-        if (updated != null) return updated.getIdentityProviderMappersByAlias(brokerAlias);
-        Set<IdentityProviderMapperModel> mappings = new HashSet<>();
-        List<IdentityProviderMapperModel> list = cached.getIdentityProviderMappers().getList(brokerAlias);
-        for (IdentityProviderMapperModel entity : list) {
-            mappings.add(entity);
-        }
-        return mappings;
-    }
-
-    @Override
-    public IdentityProviderMapperModel addIdentityProviderMapper(IdentityProviderMapperModel model) {
-        getDelegateForUpdate();
-        return updated.addIdentityProviderMapper(model);
-    }
-
-    @Override
-    public void removeIdentityProviderMapper(IdentityProviderMapperModel mapping) {
-        getDelegateForUpdate();
-        updated.removeIdentityProviderMapper(mapping);
-    }
-
-    @Override
-    public void updateIdentityProviderMapper(IdentityProviderMapperModel mapping) {
-        getDelegateForUpdate();
-        updated.updateIdentityProviderMapper(mapping);
-    }
-
-    @Override
-    public IdentityProviderMapperModel getIdentityProviderMapperById(String id) {
-        if (updated != null) return updated.getIdentityProviderMapperById(id);
-        for (List<IdentityProviderMapperModel> models : cached.getIdentityProviderMappers().values()) {
-            for (IdentityProviderMapperModel model : models) {
-                if (model.getId().equals(id)) return model;
-            }
-        }
-        return null;
-    }
-
-    @Override
-    public IdentityProviderMapperModel getIdentityProviderMapperByName(String alias, String name) {
-        if (updated != null) return updated.getIdentityProviderMapperByName(alias, name);
-        List<IdentityProviderMapperModel> models = cached.getIdentityProviderMappers().getList(alias);
-        if (models == null) return null;
-        for (IdentityProviderMapperModel model : models) {
-            if (model.getName().equals(name)) return model;
-        }
-        return null;
-    }
-
-    @Override
-<<<<<<< HEAD
-    public List<AuthenticationFlowModel> getAuthenticationFlows() {
-        if (updated != null) return updated.getAuthenticationFlows();
-        List<AuthenticationFlowModel> models = new ArrayList<>();
-        models.addAll(cached.getAuthenticationFlows().values());
-        return models;
-    }
-
-    @Override
-    public AuthenticationFlowModel addAuthenticationFlow(AuthenticationFlowModel model) {
-        getDelegateForUpdate();
-        return updated.addAuthenticationFlow(model);
-    }
-
-    @Override
-    public AuthenticationFlowModel getAuthenticationFlowById(String id) {
-        if (updated != null) return updated.getAuthenticationFlowById(id);
-        return cached.getAuthenticationFlows().get(id);
-    }
-
-    @Override
-    public void removeAuthenticationFlow(AuthenticationFlowModel model) {
-        getDelegateForUpdate();
-        updated.removeAuthenticationFlow(model);
-
-    }
-
-    @Override
-    public void updateAuthenticationFlow(AuthenticationFlowModel model) {
-        getDelegateForUpdate();
-        updated.updateAuthenticationFlow(model);
-
-    }
-
-    @Override
-    public List<AuthenticationExecutionModel> getAuthenticationExecutions(String flowId) {
-        if (updated != null) return updated.getAuthenticationExecutions(flowId);
-        List<AuthenticationExecutionModel> models = new ArrayList<>();
-        return cached.getAuthenticationExecutions().get(flowId);
-    }
-
-    @Override
-    public AuthenticationExecutionModel getAuthenticationExecutionById(String id) {
-        if (updated != null) return updated.getAuthenticationExecutionById(id);
-        return cached.getExecutionsById().get(id);
-    }
-
-    @Override
-    public AuthenticationExecutionModel addAuthenticatorExecution(AuthenticationExecutionModel model) {
-        getDelegateForUpdate();
-        return updated.addAuthenticatorExecution(model);
-    }
-
-    @Override
-    public void updateAuthenticatorExecution(AuthenticationExecutionModel model) {
-        getDelegateForUpdate();
-        updated.updateAuthenticatorExecution(model);
-
-    }
-
-    @Override
-    public void removeAuthenticatorExecution(AuthenticationExecutionModel model) {
-        getDelegateForUpdate();
-        updated.removeAuthenticatorExecution(model);
-
-    }
-
-    @Override
-    public List<AuthenticatorModel> getAuthenticators() {
-        if (updated != null) return updated.getAuthenticators();
-        List<AuthenticatorModel> models = new ArrayList<>();
-        models.addAll(cached.getAuthenticators().values());
-        return models;
-    }
-
-    @Override
-    public AuthenticatorModel addAuthenticator(AuthenticatorModel model) {
-        getDelegateForUpdate();
-        return updated.addAuthenticator(model);
-    }
-
-    @Override
-    public void updateAuthenticator(AuthenticatorModel model) {
-        getDelegateForUpdate();
-        updated.updateAuthenticator(model);
-
-    }
-
-    @Override
-    public void removeAuthenticator(AuthenticatorModel model) {
-        getDelegateForUpdate();
-        updated.removeAuthenticator(model);
-
-    }
-
-    @Override
-    public AuthenticatorModel getAuthenticatorById(String id) {
-        if (updated != null) return updated.getAuthenticatorById(id);
-        return cached.getAuthenticators().get(id);
-    }
-=======
-    public Set<UserFederationMapperModel> getUserFederationMappers() {
-        if (updated != null) return updated.getUserFederationMappers();
-        Set<UserFederationMapperModel> mappers = new HashSet<UserFederationMapperModel>();
-        for (List<UserFederationMapperModel> models : cached.getUserFederationMappers().values()) {
-            for (UserFederationMapperModel model : models) {
-                mappers.add(model);
-            }
-        }
-        return mappers;
-    }
-
-    @Override
-    public Set<UserFederationMapperModel> getUserFederationMappersByFederationProvider(String federationProviderId) {
-        if (updated != null) return updated.getUserFederationMappersByFederationProvider(federationProviderId);
-        Set<UserFederationMapperModel> mappers = new HashSet<>();
-        List<UserFederationMapperModel> list = cached.getUserFederationMappers().getList(federationProviderId);
-        for (UserFederationMapperModel entity : list) {
-            mappers.add(entity);
-        }
-        return mappers;
-    }
-
-    @Override
-    public UserFederationMapperModel addUserFederationMapper(UserFederationMapperModel mapper) {
-        getDelegateForUpdate();
-        return updated.addUserFederationMapper(mapper);
-    }
-
-    @Override
-    public void removeUserFederationMapper(UserFederationMapperModel mapper) {
-        getDelegateForUpdate();
-        updated.removeUserFederationMapper(mapper);
-    }
-
-    @Override
-    public void updateUserFederationMapper(UserFederationMapperModel mapper) {
-        getDelegateForUpdate();
-        updated.updateUserFederationMapper(mapper);
-    }
-
-    @Override
-    public UserFederationMapperModel getUserFederationMapperById(String id) {
-        if (updated != null) return updated.getUserFederationMapperById(id);
-        for (List<UserFederationMapperModel> models : cached.getUserFederationMappers().values()) {
-            for (UserFederationMapperModel model : models) {
-                if (model.getId().equals(id)) return model;
-            }
-        }
-        return null;
-    }
-
-    @Override
-    public UserFederationMapperModel getUserFederationMapperByName(String federationProviderId, String name) {
-        if (updated != null) return updated.getUserFederationMapperByName(federationProviderId, name);
-        List<UserFederationMapperModel> models = cached.getUserFederationMappers().getList(federationProviderId);
-        if (models == null) return null;
-        for (UserFederationMapperModel model : models) {
-            if (model.getName().equals(name)) return model;
-        }
-        return null;
-    }
-
->>>>>>> 0951c11a
-}
+package org.keycloak.models.cache;
+
+import org.keycloak.Config;
+import org.keycloak.enums.SslRequired;
+import org.keycloak.models.AuthenticationExecutionModel;
+import org.keycloak.models.AuthenticationFlowModel;
+import org.keycloak.models.AuthenticatorModel;
+import org.keycloak.models.ClientModel;
+import org.keycloak.models.IdentityProviderMapperModel;
+import org.keycloak.models.IdentityProviderModel;
+import org.keycloak.models.LDAPConstants;
+import org.keycloak.models.PasswordPolicy;
+import org.keycloak.models.RealmModel;
+import org.keycloak.models.RequiredCredentialModel;
+import org.keycloak.models.RoleModel;
+import org.keycloak.models.UserFederationMapperModel;
+import org.keycloak.models.UserFederationProviderModel;
+import org.keycloak.models.UserModel;
+import org.keycloak.models.cache.entities.CachedRealm;
+import org.keycloak.models.utils.KeycloakModelUtils;
+
+import java.security.Key;
+import java.security.PrivateKey;
+import java.security.PublicKey;
+import java.security.cert.X509Certificate;
+import java.util.ArrayList;
+import java.util.HashMap;
+import java.util.HashSet;
+import java.util.LinkedList;
+import java.util.List;
+import java.util.Map;
+import java.util.Set;
+
+/**
+ * @author <a href="mailto:bill@burkecentral.com">Bill Burke</a>
+ * @version $Revision: 1 $
+ */
+public class RealmAdapter implements RealmModel {
+    protected CachedRealm cached;
+    protected CacheRealmProvider cacheSession;
+    protected RealmModel updated;
+    protected RealmCache cache;
+    protected volatile transient PublicKey publicKey;
+    protected volatile transient PrivateKey privateKey;
+    protected volatile transient Key codeSecretKey;
+    protected volatile transient X509Certificate certificate;
+
+    public RealmAdapter(CachedRealm cached, CacheRealmProvider cacheSession) {
+        this.cached = cached;
+        this.cacheSession = cacheSession;
+    }
+
+    protected void getDelegateForUpdate() {
+        if (updated == null) {
+            cacheSession.registerRealmInvalidation(getId());
+            updated = cacheSession.getDelegate().getRealm(getId());
+            if (updated == null) throw new IllegalStateException("Not found in database");
+        }
+    }
+
+    @Override
+    public String getId() {
+        if (updated != null) return updated.getId();
+        return cached.getId();
+    }
+
+    @Override
+    public String getName() {
+        if (updated != null) return updated.getName();
+        return cached.getName();
+    }
+
+    @Override
+    public void setName(String name) {
+        getDelegateForUpdate();
+        updated.setName(name);
+    }
+
+    @Override
+    public boolean isEnabled() {
+        if (updated != null) return updated.isEnabled();
+        return cached.isEnabled();
+    }
+
+    @Override
+    public void setEnabled(boolean enabled) {
+        getDelegateForUpdate();
+        updated.setEnabled(enabled);
+    }
+
+    @Override
+    public SslRequired getSslRequired() {
+        if (updated != null) return updated.getSslRequired();
+        return cached.getSslRequired();
+    }
+
+    @Override
+    public void setSslRequired(SslRequired sslRequired) {
+        getDelegateForUpdate();
+        updated.setSslRequired(sslRequired);
+    }
+
+    @Override
+    public boolean isRegistrationAllowed() {
+        if (updated != null) return updated.isRegistrationAllowed();
+        return cached.isRegistrationAllowed();
+    }
+
+    @Override
+    public void setRegistrationAllowed(boolean registrationAllowed) {
+        getDelegateForUpdate();
+        updated.setRegistrationAllowed(registrationAllowed);
+    }
+
+    @Override
+    public boolean isRegistrationEmailAsUsername() {
+        if (updated != null) return updated.isRegistrationEmailAsUsername();
+        return cached.isRegistrationEmailAsUsername();
+    }
+
+    @Override
+    public void setRegistrationEmailAsUsername(boolean registrationEmailAsUsername) {
+        getDelegateForUpdate();
+        updated.setRegistrationEmailAsUsername(registrationEmailAsUsername);
+    }
+    
+    @Override
+    public boolean isPasswordCredentialGrantAllowed() {
+        if (updated != null) return updated.isPasswordCredentialGrantAllowed();
+        return cached.isPasswordCredentialGrantAllowed();
+    }
+
+    @Override
+    public void setPasswordCredentialGrantAllowed(boolean passwordCredentialGrantAllowed) {
+        getDelegateForUpdate();
+        updated.setPasswordCredentialGrantAllowed(passwordCredentialGrantAllowed);
+    }
+
+    @Override
+    public boolean isRememberMe() {
+        if (updated != null) return updated.isRememberMe();
+        return cached.isRememberMe();
+    }
+
+    @Override
+    public void setRememberMe(boolean rememberMe) {
+        getDelegateForUpdate();
+        updated.setRememberMe(rememberMe);
+    }
+
+    @Override
+    public boolean isBruteForceProtected() {
+        if (updated != null) return updated.isBruteForceProtected();
+        return cached.isBruteForceProtected();
+    }
+
+    @Override
+    public void setBruteForceProtected(boolean value) {
+        getDelegateForUpdate();
+        updated.setBruteForceProtected(value);
+    }
+
+    @Override
+    public int getMaxFailureWaitSeconds() {
+        if (updated != null) return updated.getMaxFailureWaitSeconds();
+        return cached.getMaxFailureWaitSeconds();
+    }
+
+    @Override
+    public void setMaxFailureWaitSeconds(int val) {
+        getDelegateForUpdate();
+        updated.setMaxFailureWaitSeconds(val);
+    }
+
+    @Override
+    public int getWaitIncrementSeconds() {
+        if (updated != null) return updated.getWaitIncrementSeconds();
+        return cached.getWaitIncrementSeconds();
+    }
+
+    @Override
+    public void setWaitIncrementSeconds(int val) {
+        getDelegateForUpdate();
+        updated.setWaitIncrementSeconds(val);
+    }
+
+    @Override
+    public int getMinimumQuickLoginWaitSeconds() {
+        if (updated != null) return updated.getMinimumQuickLoginWaitSeconds();
+        return cached.getMinimumQuickLoginWaitSeconds();
+    }
+
+    @Override
+    public void setMinimumQuickLoginWaitSeconds(int val) {
+        getDelegateForUpdate();
+        updated.setMinimumQuickLoginWaitSeconds(val);
+    }
+
+    @Override
+    public long getQuickLoginCheckMilliSeconds() {
+        if (updated != null) return updated.getQuickLoginCheckMilliSeconds();
+        return cached.getQuickLoginCheckMilliSeconds();
+    }
+
+    @Override
+    public void setQuickLoginCheckMilliSeconds(long val) {
+        getDelegateForUpdate();
+        updated.setQuickLoginCheckMilliSeconds(val);
+    }
+
+    @Override
+    public int getMaxDeltaTimeSeconds() {
+        if (updated != null) return updated.getMaxDeltaTimeSeconds();
+        return cached.getMaxDeltaTimeSeconds();
+    }
+
+    @Override
+    public void setMaxDeltaTimeSeconds(int val) {
+        getDelegateForUpdate();
+        updated.setMaxDeltaTimeSeconds(val);
+    }
+
+    @Override
+    public int getFailureFactor() {
+        if (updated != null) return updated.getFailureFactor();
+        return cached.getFailureFactor();
+    }
+
+    @Override
+    public void setFailureFactor(int failureFactor) {
+        getDelegateForUpdate();
+        updated.setFailureFactor(failureFactor);
+    }
+
+    @Override
+    public boolean isVerifyEmail() {
+        if (updated != null) return updated.isVerifyEmail();
+        return cached.isVerifyEmail();
+    }
+
+    @Override
+    public void setVerifyEmail(boolean verifyEmail) {
+        getDelegateForUpdate();
+        updated.setVerifyEmail(verifyEmail);
+    }
+
+    @Override
+    public boolean isResetPasswordAllowed() {
+        if (updated != null) return updated.isResetPasswordAllowed();
+        return cached.isResetPasswordAllowed();
+    }
+
+    @Override
+    public void setResetPasswordAllowed(boolean resetPasswordAllowed) {
+        getDelegateForUpdate();
+        updated.setResetPasswordAllowed(resetPasswordAllowed);
+    }
+
+    @Override
+    public int getSsoSessionIdleTimeout() {
+        if (updated != null) return updated.getSsoSessionIdleTimeout();
+        return cached.getSsoSessionIdleTimeout();
+    }
+
+    @Override
+    public void setSsoSessionIdleTimeout(int seconds) {
+        getDelegateForUpdate();
+        updated.setSsoSessionIdleTimeout(seconds);
+    }
+
+    @Override
+    public int getSsoSessionMaxLifespan() {
+        if (updated != null) return updated.getSsoSessionMaxLifespan();
+        return cached.getSsoSessionMaxLifespan();
+    }
+
+    @Override
+    public void setSsoSessionMaxLifespan(int seconds) {
+        getDelegateForUpdate();
+        updated.setSsoSessionMaxLifespan(seconds);
+    }
+
+    @Override
+    public int getAccessTokenLifespan() {
+        if (updated != null) return updated.getAccessTokenLifespan();
+        return cached.getAccessTokenLifespan();
+    }
+
+    @Override
+    public void setAccessTokenLifespan(int seconds) {
+        getDelegateForUpdate();
+        updated.setAccessTokenLifespan(seconds);
+    }
+
+    @Override
+    public int getAccessCodeLifespan() {
+        if (updated != null) return updated.getAccessCodeLifespan();
+        return cached.getAccessCodeLifespan();
+    }
+
+    @Override
+    public void setAccessCodeLifespan(int seconds) {
+        getDelegateForUpdate();
+        updated.setAccessCodeLifespan(seconds);
+    }
+
+    @Override
+    public int getAccessCodeLifespanUserAction() {
+        if (updated != null) return updated.getAccessCodeLifespanUserAction();
+        return cached.getAccessCodeLifespanUserAction();
+    }
+
+    @Override
+    public void setAccessCodeLifespanUserAction(int seconds) {
+        getDelegateForUpdate();
+        updated.setAccessCodeLifespanUserAction(seconds);
+    }
+
+    @Override
+    public int getAccessCodeLifespanLogin() {
+        if (updated != null) return updated.getAccessCodeLifespanLogin();
+        return cached.getAccessCodeLifespanLogin();
+    }
+
+    @Override
+    public void setAccessCodeLifespanLogin(int seconds) {
+        getDelegateForUpdate();
+        updated.setAccessCodeLifespanLogin(seconds);
+    }
+
+    @Override
+    public String getPublicKeyPem() {
+        if (updated != null) return updated.getPublicKeyPem();
+        return cached.getPublicKeyPem();
+    }
+
+    @Override
+    public void setPublicKeyPem(String publicKeyPem) {
+        getDelegateForUpdate();
+        updated.setPublicKeyPem(publicKeyPem);
+    }
+
+    @Override
+    public String getPrivateKeyPem() {
+        if (updated != null) return updated.getPrivateKeyPem();
+        return cached.getPrivateKeyPem();
+    }
+
+    @Override
+    public void setPrivateKeyPem(String privateKeyPem) {
+        getDelegateForUpdate();
+        updated.setPrivateKeyPem(privateKeyPem);
+    }
+
+    @Override
+    public PublicKey getPublicKey() {
+        if (publicKey != null) return publicKey;
+        publicKey = KeycloakModelUtils.getPublicKey(getPublicKeyPem());
+        return publicKey;
+    }
+
+    @Override
+    public void setPublicKey(PublicKey publicKey) {
+        this.publicKey = publicKey;
+        String publicKeyPem = KeycloakModelUtils.getPemFromKey(publicKey);
+        setPublicKeyPem(publicKeyPem);
+    }
+
+    @Override
+    public X509Certificate getCertificate() {
+        if (certificate != null) return certificate;
+        certificate = KeycloakModelUtils.getCertificate(getCertificatePem());
+        return certificate;
+    }
+
+    @Override
+    public void setCertificate(X509Certificate certificate) {
+        this.certificate = certificate;
+        String certPem = KeycloakModelUtils.getPemFromCertificate(certificate);
+        setCertificatePem(certPem);
+    }
+
+    @Override
+    public String getCertificatePem() {
+        if (updated != null) return updated.getCertificatePem();
+        return cached.getCertificatePem();
+    }
+
+    @Override
+    public void setCertificatePem(String certificate) {
+        getDelegateForUpdate();
+        updated.setCertificatePem(certificate);
+
+    }
+
+    @Override
+    public PrivateKey getPrivateKey() {
+        if (privateKey != null) return privateKey;
+        privateKey = KeycloakModelUtils.getPrivateKey(getPrivateKeyPem());
+        return privateKey;
+    }
+
+    @Override
+    public void setPrivateKey(PrivateKey privateKey) {
+        this.privateKey = privateKey;
+        String privateKeyPem = KeycloakModelUtils.getPemFromKey(privateKey);
+        setPrivateKeyPem(privateKeyPem);
+    }
+
+    @Override
+    public String getCodeSecret() {
+        return updated != null ? updated.getCodeSecret() : cached.getCodeSecret();
+    }
+
+    @Override
+    public Key getCodeSecretKey() {
+        if (codeSecretKey == null) {
+            codeSecretKey = KeycloakModelUtils.getSecretKey(getCodeSecret());
+        }
+        return codeSecretKey;
+    }
+
+    @Override
+    public void setCodeSecret(String codeSecret) {
+        getDelegateForUpdate();
+        updated.setCodeSecret(codeSecret);
+    }
+
+    @Override
+    public List<RequiredCredentialModel> getRequiredCredentials() {
+
+        List<RequiredCredentialModel> copy = new LinkedList<RequiredCredentialModel>();
+        if (updated != null) copy.addAll(updated.getRequiredCredentials());
+        else copy.addAll(cached.getRequiredCredentials());
+        return copy;
+    }
+
+    @Override
+    public void addRequiredCredential(String cred) {
+        getDelegateForUpdate();
+        updated.addRequiredCredential(cred);
+    }
+
+    @Override
+    public PasswordPolicy getPasswordPolicy() {
+        if (updated != null) return updated.getPasswordPolicy();
+        return cached.getPasswordPolicy();
+    }
+
+    @Override
+    public void setPasswordPolicy(PasswordPolicy policy) {
+        getDelegateForUpdate();
+        updated.setPasswordPolicy(policy);
+    }
+
+    @Override
+    public RoleModel getRoleById(String id) {
+        if (updated != null) return updated.getRoleById(id);
+        return cacheSession.getRoleById(id, this);
+     }
+
+    @Override
+    public List<String> getDefaultRoles() {
+        if (updated != null) return updated.getDefaultRoles();
+        return cached.getDefaultRoles();
+    }
+
+    @Override
+    public void addDefaultRole(String name) {
+        getDelegateForUpdate();
+        updated.addDefaultRole(name);
+    }
+
+    @Override
+    public void updateDefaultRoles(String[] defaultRoles) {
+        getDelegateForUpdate();
+        updated.updateDefaultRoles(defaultRoles);
+    }
+
+    @Override
+    public Map<String, ClientModel> getClientNameMap() {
+        if (updated != null) return updated.getClientNameMap();
+        Map<String, ClientModel> map = new HashMap<String, ClientModel>();
+        for (String id : cached.getClients().values()) {
+            ClientModel model = cacheSession.getClientById(id, this);
+            if (model == null) {
+                throw new IllegalStateException("Cached application not found: " + id);
+            }
+            map.put(model.getClientId(), model);
+        }
+        return map;
+    }
+
+    @Override
+    public List<ClientModel> getClients() {
+        if (updated != null) return updated.getClients();
+        List<ClientModel> apps = new LinkedList<ClientModel>();
+        for (String id : cached.getClients().values()) {
+            ClientModel model = cacheSession.getClientById(id, this);
+            if (model == null) {
+                throw new IllegalStateException("Cached application not found: " + id);
+            }
+            apps.add(model);
+        }
+        return apps;
+
+    }
+
+    @Override
+    public ClientModel addClient(String name) {
+        getDelegateForUpdate();
+        ClientModel app = updated.addClient(name);
+        cacheSession.registerApplicationInvalidation(app.getId());
+        return app;
+    }
+
+    @Override
+    public ClientModel addClient(String id, String clientId) {
+        getDelegateForUpdate();
+        ClientModel app =  updated.addClient(id, clientId);
+        cacheSession.registerApplicationInvalidation(app.getId());
+        return app;
+    }
+
+    @Override
+    public boolean removeClient(String id) {
+        cacheSession.registerApplicationInvalidation(id);
+        getDelegateForUpdate();
+        return updated.removeClient(id);
+    }
+
+    @Override
+    public ClientModel getClientById(String id) {
+        if (updated != null) return updated.getClientById(id);
+        return cacheSession.getClientById(id, this);
+    }
+
+    @Override
+    public ClientModel getClientByClientId(String clientId) {
+        if (updated != null) return updated.getClientByClientId(clientId);
+        String id = cached.getClients().get(clientId);
+        if (id == null) return null;
+        return getClientById(id);
+    }
+
+    @Override
+    public void updateRequiredCredentials(Set<String> creds) {
+        getDelegateForUpdate();
+        updated.updateRequiredCredentials(creds);
+    }
+
+    @Override
+    public Map<String, String> getBrowserSecurityHeaders() {
+        if (updated != null) return updated.getBrowserSecurityHeaders();
+        return cached.getBrowserSecurityHeaders();
+    }
+
+    @Override
+    public void setBrowserSecurityHeaders(Map<String, String> headers) {
+        getDelegateForUpdate();
+        updated.setBrowserSecurityHeaders(headers);
+
+    }
+
+    @Override
+    public Map<String, String> getSmtpConfig() {
+        if (updated != null) return updated.getSmtpConfig();
+        return cached.getSmtpConfig();
+    }
+
+    @Override
+    public void setSmtpConfig(Map<String, String> smtpConfig) {
+        getDelegateForUpdate();
+        updated.setSmtpConfig(smtpConfig);
+    }
+
+
+    @Override
+    public List<IdentityProviderModel> getIdentityProviders() {
+        if (updated != null) return updated.getIdentityProviders();
+        return cached.getIdentityProviders();
+    }
+
+    @Override
+    public IdentityProviderModel getIdentityProviderByAlias(String alias) {
+        for (IdentityProviderModel identityProviderModel : getIdentityProviders()) {
+            if (identityProviderModel.getAlias().equals(alias)) {
+                return identityProviderModel;
+            }
+        }
+
+        return null;
+    }
+
+    @Override
+    public void addIdentityProvider(IdentityProviderModel identityProvider) {
+        getDelegateForUpdate();
+        updated.addIdentityProvider(identityProvider);
+    }
+
+    @Override
+    public void updateIdentityProvider(IdentityProviderModel identityProvider) {
+        getDelegateForUpdate();
+        updated.updateIdentityProvider(identityProvider);
+    }
+
+    @Override
+    public void removeIdentityProviderByAlias(String alias) {
+        getDelegateForUpdate();
+        updated.removeIdentityProviderByAlias(alias);
+    }
+
+    @Override
+    public List<UserFederationProviderModel> getUserFederationProviders() {
+        if (updated != null) return updated.getUserFederationProviders();
+        return cached.getUserFederationProviders();
+    }
+
+    @Override
+    public void setUserFederationProviders(List<UserFederationProviderModel> providers) {
+        getDelegateForUpdate();
+        updated.setUserFederationProviders(providers);
+    }
+
+    @Override
+    public UserFederationProviderModel addUserFederationProvider(String providerName, Map<String, String> config, int priority, String displayName, int fullSyncPeriod, int changedSyncPeriod, int lastSync) {
+        getDelegateForUpdate();
+        return updated.addUserFederationProvider(providerName, config, priority, displayName, fullSyncPeriod, changedSyncPeriod, lastSync);
+    }
+
+    @Override
+    public void removeUserFederationProvider(UserFederationProviderModel provider) {
+        getDelegateForUpdate();
+        updated.removeUserFederationProvider(provider);
+
+    }
+
+    @Override
+    public void updateUserFederationProvider(UserFederationProviderModel provider) {
+        getDelegateForUpdate();
+        updated.updateUserFederationProvider(provider);
+
+    }
+
+    @Override
+    public String getLoginTheme() {
+        if (updated != null) return updated.getLoginTheme();
+        return cached.getLoginTheme();
+    }
+
+    @Override
+    public void setLoginTheme(String name) {
+        getDelegateForUpdate();
+        updated.setLoginTheme(name);
+    }
+
+    @Override
+    public String getAccountTheme() {
+        if (updated != null) return updated.getAccountTheme();
+        return cached.getAccountTheme();
+    }
+
+    @Override
+    public void setAccountTheme(String name) {
+        getDelegateForUpdate();
+        updated.setAccountTheme(name);
+    }
+
+    @Override
+    public String getAdminTheme() {
+        if (updated != null) return updated.getAdminTheme();
+        return cached.getAdminTheme();
+    }
+
+    @Override
+    public void setAdminTheme(String name) {
+        getDelegateForUpdate();
+        updated.setAdminTheme(name);
+    }
+
+    @Override
+    public String getEmailTheme() {
+        if (updated != null) return updated.getEmailTheme();
+        return cached.getEmailTheme();
+    }
+
+    @Override
+    public void setEmailTheme(String name) {
+        getDelegateForUpdate();
+        updated.setEmailTheme(name);
+    }
+
+    @Override
+    public int getNotBefore() {
+        if (updated != null) return updated.getNotBefore();
+        return cached.getNotBefore();
+    }
+
+    @Override
+    public void setNotBefore(int notBefore) {
+        getDelegateForUpdate();
+        updated.setNotBefore(notBefore);
+    }
+
+    @Override
+    public boolean removeRoleById(String id) {
+        cacheSession.registerRoleInvalidation(id);
+        getDelegateForUpdate();
+        return updated.removeRoleById(id);
+    }
+
+    @Override
+    public boolean isEventsEnabled() {
+        if (updated != null) return updated.isEventsEnabled();
+        return cached.isEventsEnabled();
+    }
+
+    @Override
+    public void setEventsEnabled(boolean enabled) {
+        getDelegateForUpdate();
+        updated.setEventsEnabled(enabled);
+    }
+
+    @Override
+    public long getEventsExpiration() {
+        if (updated != null) return updated.getEventsExpiration();
+        return cached.getEventsExpiration();
+    }
+
+    @Override
+    public void setEventsExpiration(long expiration) {
+        getDelegateForUpdate();
+        updated.setEventsExpiration(expiration);
+    }
+
+    @Override
+    public Set<String> getEventsListeners() {
+        if (updated != null) return updated.getEventsListeners();
+        return cached.getEventsListeners();
+    }
+
+    @Override
+    public void setEventsListeners(Set<String> listeners) {
+        getDelegateForUpdate();
+        updated.setEventsListeners(listeners);
+    }
+
+    @Override
+    public Set<String> getEnabledEventTypes() {
+        if (updated != null) return updated.getEnabledEventTypes();
+        return cached.getEnabledEventTypes();
+    }
+
+    @Override
+    public void setEnabledEventTypes(Set<String> enabledEventTypes) {
+        getDelegateForUpdate();
+        updated.setEnabledEventTypes(enabledEventTypes);        
+    }
+    
+    @Override
+    public boolean isAdminEventsEnabled() {
+        if (updated != null) return updated.isAdminEventsEnabled();
+        return cached.isAdminEventsEnabled();
+    }
+
+    @Override
+    public void setAdminEventsEnabled(boolean enabled) {
+        getDelegateForUpdate();
+        updated.setAdminEventsEnabled(enabled);
+    }
+
+    @Override
+    public boolean isAdminEventsDetailsEnabled() {
+        if (updated != null) return updated.isAdminEventsDetailsEnabled();
+        return cached.isAdminEventsDetailsEnabled();
+    }
+
+    @Override
+    public void setAdminEventsDetailsEnabled(boolean enabled) {
+        getDelegateForUpdate();
+        updated.setAdminEventsDetailsEnabled(enabled);
+    }
+    
+    @Override
+    public ClientModel getMasterAdminClient() {
+        return cacheSession.getRealm(Config.getAdminRealm()).getClientById(cached.getMasterAdminClient());
+    }
+
+    @Override
+    public void setMasterAdminClient(ClientModel client) {
+        getDelegateForUpdate();
+        updated.setMasterAdminClient(client);
+    }
+
+    @Override
+    public RoleModel getRole(String name) {
+        if (updated != null) return updated.getRole(name);
+        String id = cached.getRealmRoles().get(name);
+        if (id == null) return null;
+        return cacheSession.getRoleById(id, this);
+    }
+
+    @Override
+    public RoleModel addRole(String name) {
+        getDelegateForUpdate();
+        RoleModel role = updated.addRole(name);
+        cacheSession.registerRoleInvalidation(role.getId());
+        return role;
+    }
+
+    @Override
+    public RoleModel addRole(String id, String name) {
+        getDelegateForUpdate();
+        RoleModel role =  updated.addRole(id, name);
+        cacheSession.registerRoleInvalidation(role.getId());
+        return role;
+    }
+
+    @Override
+    public boolean removeRole(RoleModel role) {
+        cacheSession.registerRoleInvalidation(role.getId());
+        getDelegateForUpdate();
+        return updated.removeRole(role);
+    }
+
+    @Override
+    public Set<RoleModel> getRoles() {
+        if (updated != null) return updated.getRoles();
+
+        Set<RoleModel> roles = new HashSet<RoleModel>();
+        for (String id : cached.getRealmRoles().values()) {
+            RoleModel roleById = cacheSession.getRoleById(id, this);
+            if (roleById == null) continue;
+            roles.add(roleById);
+        }
+        return roles;
+    }
+
+    @Override
+    public boolean isIdentityFederationEnabled() {
+        if (updated != null) return updated.isIdentityFederationEnabled();
+        return cached.isIdentityFederationEnabled();
+    }
+
+
+    @Override
+    public boolean equals(Object o) {
+        if (this == o) return true;
+        if (o == null || !(o instanceof RealmModel)) return false;
+
+        RealmModel that = (RealmModel) o;
+        return that.getId().equals(getId());
+    }
+
+    @Override
+    public int hashCode() {
+        return getId().hashCode();
+    }
+
+    @Override
+    public boolean isInternationalizationEnabled() {
+        if (updated != null) return updated.isInternationalizationEnabled();
+        return cached.isInternationalizationEnabled();
+    }
+
+    @Override
+    public void setInternationalizationEnabled(boolean enabled) {
+        getDelegateForUpdate();
+        updated.setInternationalizationEnabled(enabled);
+    }
+
+    @Override
+    public Set<String> getSupportedLocales() {
+        if (updated != null) return updated.getSupportedLocales();
+        return cached.getSupportedLocales();
+    }
+
+    @Override
+    public void setSupportedLocales(Set<String> locales) {
+        getDelegateForUpdate();
+        updated.setSupportedLocales(locales);
+    }
+
+    @Override
+    public String getDefaultLocale() {
+        if (updated != null) return updated.getDefaultLocale();
+        return cached.getDefaultLocale();
+    }
+
+    @Override
+    public void setDefaultLocale(String locale) {
+        updated.setDefaultLocale(locale);
+    }
+
+    @Override
+    public Set<IdentityProviderMapperModel> getIdentityProviderMappers() {
+        if (updated != null) return updated.getIdentityProviderMappers();
+        Set<IdentityProviderMapperModel> mappings = new HashSet<>();
+        for (List<IdentityProviderMapperModel> models : cached.getIdentityProviderMappers().values()) {
+            for (IdentityProviderMapperModel model : models) {
+                mappings.add(model);
+            }
+        }
+        return mappings;
+    }
+
+    @Override
+    public Set<IdentityProviderMapperModel> getIdentityProviderMappersByAlias(String brokerAlias) {
+        if (updated != null) return updated.getIdentityProviderMappersByAlias(brokerAlias);
+        Set<IdentityProviderMapperModel> mappings = new HashSet<>();
+        List<IdentityProviderMapperModel> list = cached.getIdentityProviderMappers().getList(brokerAlias);
+        for (IdentityProviderMapperModel entity : list) {
+            mappings.add(entity);
+        }
+        return mappings;
+    }
+
+    @Override
+    public IdentityProviderMapperModel addIdentityProviderMapper(IdentityProviderMapperModel model) {
+        getDelegateForUpdate();
+        return updated.addIdentityProviderMapper(model);
+    }
+
+    @Override
+    public void removeIdentityProviderMapper(IdentityProviderMapperModel mapping) {
+        getDelegateForUpdate();
+        updated.removeIdentityProviderMapper(mapping);
+    }
+
+    @Override
+    public void updateIdentityProviderMapper(IdentityProviderMapperModel mapping) {
+        getDelegateForUpdate();
+        updated.updateIdentityProviderMapper(mapping);
+    }
+
+    @Override
+    public IdentityProviderMapperModel getIdentityProviderMapperById(String id) {
+        if (updated != null) return updated.getIdentityProviderMapperById(id);
+        for (List<IdentityProviderMapperModel> models : cached.getIdentityProviderMappers().values()) {
+            for (IdentityProviderMapperModel model : models) {
+                if (model.getId().equals(id)) return model;
+            }
+        }
+        return null;
+    }
+
+    @Override
+    public IdentityProviderMapperModel getIdentityProviderMapperByName(String alias, String name) {
+        if (updated != null) return updated.getIdentityProviderMapperByName(alias, name);
+        List<IdentityProviderMapperModel> models = cached.getIdentityProviderMappers().getList(alias);
+        if (models == null) return null;
+        for (IdentityProviderMapperModel model : models) {
+            if (model.getName().equals(name)) return model;
+        }
+        return null;
+    }
+
+    @Override
+    public Set<UserFederationMapperModel> getUserFederationMappers() {
+        if (updated != null) return updated.getUserFederationMappers();
+        Set<UserFederationMapperModel> mappers = new HashSet<UserFederationMapperModel>();
+        for (List<UserFederationMapperModel> models : cached.getUserFederationMappers().values()) {
+            for (UserFederationMapperModel model : models) {
+                mappers.add(model);
+            }
+        }
+        return mappers;
+    }
+
+    @Override
+    public Set<UserFederationMapperModel> getUserFederationMappersByFederationProvider(String federationProviderId) {
+        if (updated != null) return updated.getUserFederationMappersByFederationProvider(federationProviderId);
+        Set<UserFederationMapperModel> mappers = new HashSet<>();
+        List<UserFederationMapperModel> list = cached.getUserFederationMappers().getList(federationProviderId);
+        for (UserFederationMapperModel entity : list) {
+            mappers.add(entity);
+        }
+        return mappers;
+    }
+
+    @Override
+    public UserFederationMapperModel addUserFederationMapper(UserFederationMapperModel mapper) {
+        getDelegateForUpdate();
+        return updated.addUserFederationMapper(mapper);
+    }
+
+    @Override
+    public void removeUserFederationMapper(UserFederationMapperModel mapper) {
+        getDelegateForUpdate();
+        updated.removeUserFederationMapper(mapper);
+    }
+
+    @Override
+    public void updateUserFederationMapper(UserFederationMapperModel mapper) {
+        getDelegateForUpdate();
+        updated.updateUserFederationMapper(mapper);
+    }
+
+    @Override
+    public UserFederationMapperModel getUserFederationMapperById(String id) {
+        if (updated != null) return updated.getUserFederationMapperById(id);
+        for (List<UserFederationMapperModel> models : cached.getUserFederationMappers().values()) {
+            for (UserFederationMapperModel model : models) {
+                if (model.getId().equals(id)) return model;
+            }
+        }
+        return null;
+    }
+
+    @Override
+    public UserFederationMapperModel getUserFederationMapperByName(String federationProviderId, String name) {
+        if (updated != null) return updated.getUserFederationMapperByName(federationProviderId, name);
+        List<UserFederationMapperModel> models = cached.getUserFederationMappers().getList(federationProviderId);
+        if (models == null) return null;
+        for (UserFederationMapperModel model : models) {
+            if (model.getName().equals(name)) return model;
+        }
+        return null;
+    }
+
+    @Override
+    public List<AuthenticationFlowModel> getAuthenticationFlows() {
+        if (updated != null) return updated.getAuthenticationFlows();
+        List<AuthenticationFlowModel> models = new ArrayList<>();
+        models.addAll(cached.getAuthenticationFlows().values());
+        return models;
+    }
+
+    @Override
+    public AuthenticationFlowModel addAuthenticationFlow(AuthenticationFlowModel model) {
+        getDelegateForUpdate();
+        return updated.addAuthenticationFlow(model);
+    }
+
+    @Override
+    public AuthenticationFlowModel getAuthenticationFlowById(String id) {
+        if (updated != null) return updated.getAuthenticationFlowById(id);
+        return cached.getAuthenticationFlows().get(id);
+    }
+
+    @Override
+    public void removeAuthenticationFlow(AuthenticationFlowModel model) {
+        getDelegateForUpdate();
+        updated.removeAuthenticationFlow(model);
+
+    }
+
+    @Override
+    public void updateAuthenticationFlow(AuthenticationFlowModel model) {
+        getDelegateForUpdate();
+        updated.updateAuthenticationFlow(model);
+
+    }
+
+    @Override
+    public List<AuthenticationExecutionModel> getAuthenticationExecutions(String flowId) {
+        if (updated != null) return updated.getAuthenticationExecutions(flowId);
+        List<AuthenticationExecutionModel> models = new ArrayList<>();
+        return cached.getAuthenticationExecutions().get(flowId);
+    }
+
+    @Override
+    public AuthenticationExecutionModel getAuthenticationExecutionById(String id) {
+        if (updated != null) return updated.getAuthenticationExecutionById(id);
+        return cached.getExecutionsById().get(id);
+    }
+
+    @Override
+    public AuthenticationExecutionModel addAuthenticatorExecution(AuthenticationExecutionModel model) {
+        getDelegateForUpdate();
+        return updated.addAuthenticatorExecution(model);
+    }
+
+    @Override
+    public void updateAuthenticatorExecution(AuthenticationExecutionModel model) {
+        getDelegateForUpdate();
+        updated.updateAuthenticatorExecution(model);
+
+    }
+
+    @Override
+    public void removeAuthenticatorExecution(AuthenticationExecutionModel model) {
+        getDelegateForUpdate();
+        updated.removeAuthenticatorExecution(model);
+
+    }
+
+    @Override
+    public List<AuthenticatorModel> getAuthenticators() {
+        if (updated != null) return updated.getAuthenticators();
+        List<AuthenticatorModel> models = new ArrayList<>();
+        models.addAll(cached.getAuthenticators().values());
+        return models;
+    }
+
+    @Override
+    public AuthenticatorModel addAuthenticator(AuthenticatorModel model) {
+        getDelegateForUpdate();
+        return updated.addAuthenticator(model);
+    }
+
+    @Override
+    public void updateAuthenticator(AuthenticatorModel model) {
+        getDelegateForUpdate();
+        updated.updateAuthenticator(model);
+
+    }
+
+    @Override
+    public void removeAuthenticator(AuthenticatorModel model) {
+        getDelegateForUpdate();
+        updated.removeAuthenticator(model);
+
+    }
+
+    @Override
+    public AuthenticatorModel getAuthenticatorById(String id) {
+        if (updated != null) return updated.getAuthenticatorById(id);
+        return cached.getAuthenticators().get(id);
+    }
+}