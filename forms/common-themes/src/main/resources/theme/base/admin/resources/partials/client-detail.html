<div class="col-sm-9 col-md-10 col-sm-push-3 col-md-push-2">

    <ol class="breadcrumb">
        <li><a href="#/realms/{{realm.realm}}/clients">Clients</a></li>
        <li data-ng-show="create">Add Client</li>
        <li data-ng-hide="create">{{client.clientId}}</li>
    </ol>

    <h1 data-ng-show="create">Add Client</h1>
<<<<<<< HEAD
    <h1 data-ng-hide="create">
        {{client.clientId|capitalize}}
        <i id="removeClient" style="padding-left: 20px" class="pficon pficon-delete" data-ng-show="!create && access.manageClients" data-ng-hide="changed" data-ng-click="remove()"></i>
    </h1>
=======
    <h1 data-ng-hide="create">{{client.clientId|capitalize}}<i class="pficon pficon-delete clickable" data-ng-show="!create && access.manageClients" 
    	data-ng-hide="changed" data-ng-click="remove()"></i></h1>
>>>>>>> 9de81a0b

    <kc-tabs-client></kc-tabs-client>

    <form class="form-horizontal" name="clientForm" novalidate kc-read-only="!access.manageClients">
        <fieldset class="border-top">
            <div class="form-group">
                <label class="col-md-2 control-label" for="clientId">Client ID <span class="required" data-ng-show="create">*</span></label>
                <div class="col-sm-6">
                    <input class="form-control" type="text" id="clientId" name="clientId" data-ng-model="client.clientId" autofocus required>
                </div>
                <kc-tooltip>Specifies ID referenced in URI and tokens. For example 'my-client'</kc-tooltip>
            </div>
            <div class="form-group">
                <label class="col-md-2 control-label" for="name">Name </label>
                <div class="col-sm-6">
                    <input class="form-control" type="text" id="name" name="name" data-ng-model="client.name" autofocus>
                </div>
                <kc-tooltip>Specifies display name of the client. For example 'My Client'. Supports keys for localized values as well. For example: ${my_client}</kc-tooltip>
            </div>
            <div class="form-group clearfix block">
                <label class="col-md-2 control-label" for="enabled">Enabled</label>
                <div class="col-sm-6">
                    <input ng-model="client.enabled" name="enabled" id="enabled" onoffswitch />
                </div>
                <kc-tooltip>Disabled clients cannot initiate a login or have obtain access tokens.</kc-tooltip>
            </div>
            <div class="form-group clearfix block">
                <label class="col-md-2 control-label" for="consentRequired">Consent Required</label>
                <div class="col-sm-6">
                    <input ng-model="client.consentRequired" name="consentRequired" id="consentRequired" onoffswitch />
                </div>
                <kc-tooltip>If enabled users have to consent to client access.</kc-tooltip>
            </div>
            <div class="form-group clearfix block">
                <label class="col-md-2 control-label" for="directGrantsOnly">Direct Grants Only</label>
                <div class="col-sm-6">
                    <input ng-model="client.directGrantsOnly" name="directGrantsOnly" id="directGrantsOnly" onoffswitch />
                </div>
                <kc-tooltip>When enabled, client can only obtain grants from grant REST API.</kc-tooltip>
            </div>
            <div class="form-group">
                <label class="col-md-2 control-label" for="protocol">Client Protocol</label>
                <div class="col-sm-6">
                    <div>
                        <select class="form-control" id="protocol"
                                ng-change="changeProtocol()"
                                ng-model="protocol"
                                ng-options="aProtocol for aProtocol in protocols">
                        </select>
                    </div>
                </div>
                <kc-tooltip>'OpenID connect' allows Clients to verify the identity of the End-User based on the authentication performed by an Authorization Server.
                'SAML' enables web-based authentication and authorization scenarios including cross-domain single sign-on (SSO) and uses security tokens containing assertions to pass information.</kc-tooltip>
            </div>
            <div class="form-group" data-ng-show="protocol == 'openid-connect'">
                <label class="col-md-2 control-label" for="accessType">Access Type</label>
                <div class="col-sm-6">
                    <div>
                        <select class="form-control" id="accessType"
                                ng-change="changeAccessType()"
                                ng-model="accessType"
                                ng-options="aType for aType in accessTypes">
                        </select>
                    </div>
                </div>
                <kc-tooltip>'Confidential' clients require a secret to initiate login protocol.  'Public' clients do not require a secret.  'Bearer-only' clients are web services that never initiate a login.</kc-tooltip>
            </div>
            <div class="form-group clearfix block" data-ng-show="protocol == 'saml'">
                <label class="col-md-2 control-label" for="samlServerSignature">Include AuthnStatement</label>
                <div class="col-sm-6">
                    <input ng-model="samlAuthnStatement" ng-click="switchChange()" name="samlAuthnStatement" id="samlAuthnStatement" onoffswitch />
                </div>
                <kc-tooltip>Should a statement specifying the method and timestamp be included in login responses?</kc-tooltip>
            </div>
            <div class="form-group clearfix block" data-ng-show="protocol == 'saml'">
                <label class="col-md-2 control-label" for="samlServerSignature">Sign Documents</label>
                <div class="col-sm-6">
                    <input ng-model="samlServerSignature" ng-click="switchChange()" name="samlServerSignature" id="samlServerSignature" onoffswitch />
                </div>
                <kc-tooltip>Should SAML documents be signed by the realm?</kc-tooltip>
            </div>
            <div class="form-group clearfix block" data-ng-show="protocol == 'saml'">
                <label class="col-md-2 control-label" for="samlAssertionSignature">Sign Assertions</label>
                <div class="col-sm-6">
                    <input ng-model="samlAssertionSignature" ng-click="switchChange()" name="samlAssertionSignature" id="samlAssertionSignature" onoffswitch />
                </div>
                <kc-tooltip>Should assertions inside SAML documents be signed?  This setting isn't needed if document is already being signed.</kc-tooltip>
            </div>
            <div class="form-group" data-ng-show="(samlAssertionSignature || samlServerSignature) && protocol == 'saml'">
                <label class="col-md-2 control-label" for="signatureAlgorithm">Signature Algorithm</label>
                <div class="col-sm-6">
                    <div>
                        <select class="form-control" id="signatureAlgorithm"
                                ng-change="changeAlgorithm()"
                                ng-model="signatureAlgorithm"
                                ng-options="alg for alg in signatureAlgorithms">
                        </select>
                    </div>
                </div>
                <kc-tooltip>The signature algorithm to use to sign documents.</kc-tooltip>
            </div>
            <div class="form-group clearfix block" data-ng-show="protocol == 'saml'">
                <label class="col-md-2 control-label" for="samlEncrypt">Encrypt Assertions</label>
                <div class="col-sm-6">
                    <input ng-model="samlEncrypt" ng-click="switchChange()" name="samlEncrypt" id="samlEncrypt" onoffswitch />
                </div>
                <kc-tooltip>Should SAML assertions be encrypted with client's public key using AES?</kc-tooltip>
            </div>
            <div class="form-group clearfix block" data-ng-show="protocol == 'saml'">
                <label class="col-md-2 control-label" for="samlClientSignature">Client Signature Required</label>
                <div class="col-sm-6">
                    <input ng-model="samlClientSignature" ng-click="switchChange()" name="samlClientSignature" id="samlClientSignature" onoffswitch />
                </div>
                <kc-tooltip>Will the client sign their saml requests and responses?  And should they be validated?</kc-tooltip>
            </div>
            <div class="form-group clearfix block" data-ng-show="protocol == 'saml'">
                <label class="col-md-2 control-label" for="samlForcePostBinding">Force POST Binding</label>
                <div class="col-sm-6">
                    <input ng-model="samlForcePostBinding" ng-click="switchChange()" name="samlForcePostBinding" id="samlForcePostBinding" onoffswitch />
                </div>
                <kc-tooltip>Always use POST binding for responses.</kc-tooltip>
            </div>
            <div class="form-group clearfix block" data-ng-show="protocol == 'saml'">
                <label class="col-md-2 control-label" for="frontchannelLogout">Front Channel Logout</label>
                <div class="col-sm-6">
                    <input ng-model="client.frontchannelLogout" name="frontchannelLogout" id="frontchannelLogout" onoffswitch />
                </div>
                <kc-tooltip>When true, logout requires a browser redirect to client.  When false, server performs a background invocation for logout.</kc-tooltip>
            </div>
            <div class="form-group clearfix block" data-ng-show="protocol == 'saml'">
                <label class="col-md-2 control-label" for="samlForceNameIdFormat">Force Name ID Format</label>
                <div class="col-sm-6">
                    <input ng-model="samlForceNameIdFormat" ng-click="switchChange()" name="samlForceNameIdFormat" id="samlForceNameIdFormat" onoffswitch />
                </div>
                <kc-tooltip>Ignore requested NameID subject format and use admin console configured one.</kc-tooltip>
            </div>
            <div class="form-group" data-ng-show="protocol == 'saml'">
                <label class="col-md-2 control-label" for="samlNameIdFormat">Name ID Format</label>
                <div class="col-sm-6">
                    <div>
                        <select class="form-control" id="samlNameIdFormat"
                                ng-change="changeNameIdFormat()"
                                ng-model="nameIdFormat"
                                ng-options="format for format in nameIdFormats">
                        </select>
                    </div>
                </div>
                <kc-tooltip>The name ID format to use for the subject.</kc-tooltip>
            </div>

            <div class="form-group clearfix block" data-ng-hide="client.bearerOnly || client.directGrantsOnly">
                <label class="col-md-2 control-label" for="newRedirectUri"><span class="required" data-ng-show="protocol != 'saml'">*</span> Valid Redirect URIs</label>

                <div class="col-sm-6">
                    <div class="input-group" ng-repeat="(i, redirectUri) in client.redirectUris track by $index">
                        <input class="form-control" ng-model="client.redirectUris[i]">
                        <div class="input-group-addon">
                            <i class="pficon pficon-remove" style="width: 10px;" data-ng-click="deleteRedirectUri($index)"></i>
                        </div>
                    </div>

                    <div class="input-group">
                        <input class="form-control" ng-model="newRedirectUri" id="newRedirectUri">
                        <div class="input-group-addon">
                            <i class="pficon pficon-add" style="width: 10px;" data-ng-click="newRedirectUri.length > 0 && addRedirectUri()"></i>
                        </div>
                    </div>
                </div>

                <kc-tooltip>Valid URI pattern a browser can redirect to after a successful login or logout.  Simple wildcards are allowed i.e. 'http://example.com/*'.  Relative path can be specified too i.e. /my/relative/path/*.  Relative paths will generate a redirect URI using the request's host and port.  For SAML, you must set valid URI patterns if you are relying on the consumer service URL embedded with the login request.</kc-tooltip>
            </div>

            <div class="form-group" data-ng-show="!client.bearerOnly && !create">
                <label class="col-md-2 control-label" for="baseUrl">Base URL</label>
                <div class="col-sm-6">
                    <input class="form-control" type="text" name="baseUrl" id="baseUrl" data-ng-model="client.baseUrl">
                </div>
                <kc-tooltip>Default URL to use when the auth server needs to redirect or link back to the client.</kc-tooltip>
            </div>
            <div class="form-group" data-ng-hide="create || protocol == 'saml'">
                <label class="col-md-2 control-label" for="adminUrl">Admin URL</label>
                <div class="col-sm-6">
                    <input class="form-control" type="text" name="adminUrl" id="adminUrl"
                           data-ng-model="client.adminUrl">
                </div>
                <kc-tooltip>URL to the admin interface of the client.  Set this if the client supports the adapter REST API.  This REST API allows the auth server to push revocation policies and other adminstrative tasks.  Usually this is set to the base URL of the client.</kc-tooltip>
            </div>
            <div class="form-group" data-ng-show="protocol == 'saml'">
                <label class="col-md-2 control-label" for="masterSamlUrl">Master SAML Processing URL</label>
                <div class="col-sm-6">
                    <input class="form-control" type="text" name="masterSamlUrl" id="masterSamlUrl"
                           data-ng-model="client.adminUrl">
                </div>
                <kc-tooltip>If configured, this URL will be used for every binding to both the SP's Assertion Consumer and Single Logout Services.  This can be individually overiden for each binding and service in the Fine Grain SAML Endpoint Configuration.</kc-tooltip>
            </div>
            <div class="form-group clearfix block" data-ng-show="protocol == 'saml'">
                <label class="col-md-2 control-label" for="urlReferenceName">IDP Initiated SSO URL Name</label>
                <div class="col-sm-6">
                    <input ng-model="client.attributes.saml_idp_initiated_sso_url_name" class="form-control" type="text" name="urlReferenceName" id="urlReferenceName" />
                </div>
                <kc-tooltip>URL fragment name to reference client when you want to do IDP Initiated SSO.  Leaving this empty will disable IDP Initiated SSO.  The URL you will reference from your browser will be: {server-root}/realms/{realm}/protocol/saml/clients/{client-url-name}</kc-tooltip>
            </div>
            <div class="form-group clearfix block" data-ng-show="protocol == 'saml'">
                <label class="col-md-2 control-label" for="idpInitiatedRelayState">IDP Initiated SSO Relay State</label>
                <div class="col-sm-6">
                    <input ng-model="client.attributes.saml_idp_initiated_sso_relay_state" class="form-control" type="text" name="idpInitiatedRelayState" id="idpInitiatedRelayState" />
                </div>
                <kc-tooltip>Relay state you want to send with SAML request when you want to do IDP Initiated SSO.</kc-tooltip>
            </div>
            <div class="form-group" data-ng-show="!client.bearerOnly && !create && protocol == 'openid-connect'">
                <label class="col-md-2 control-label" for="newWebOrigin">Web Origins</label>

                <div class="col-sm-6">
                    <div class="input-group" ng-repeat="(i, webOrigin) in client.webOrigins track by $index">
                        <input class="form-control" ng-model="client.webOrigins[i]">
                        <div class="input-group-addon">
                            <i class="pficon pficon-remove" style="width: 10px;" data-ng-click="deleteWebOrigin($index)"></i>
                        </div>
                    </div>

                    <div class="input-group">
                        <input class="form-control" ng-model="newWebOrigin" id="newWebOrigin">
                        <div class="input-group-addon">
                            <i class="pficon pficon-add" style="width: 10px;" data-ng-click="newWebOrigin.length > 0 && addWebOrigin()"></i>
                        </div>
                    </div>
                </div>

                <kc-tooltip>Allowed CORS origins.</kc-tooltip>
            </div>
        </fieldset>
        <fieldset data-ng-show="protocol == 'saml'">
            <legend collapsed><span class="text">Fine Grain SAML Endpoint Configuration</span>  <kc-tooltip>Expand this section to configure exact URLs for Assertion Consumer and Single Logout Service.</kc-tooltip></legend>
            <div class="form-group clearfix block" data-ng-show="protocol == 'saml'">
                <label class="col-md-2 control-label" for="consumerServicePost">Assertion Consumer Service POST Binding URL</label>
                <div class="col-sm-6">
                    <input ng-model="client.attributes.saml_assertion_consumer_url_post" class="form-control" type="text" name="consumerServicePost" id="consumerServicePost" />
                </div>
                <kc-tooltip>SAML POST Binding URL for the client's assertion consumer service (login responses).  You can leave this blank if you do not have a URL for this binding.</kc-tooltip>
            </div>
            <div class="form-group clearfix block" data-ng-show="protocol == 'saml'">
                <label class="col-md-2 control-label" for="consumerServiceRedirect">Assertion Consumer Service Redirect Binding URL</label>
                <div class="col-sm-6">
                    <input ng-model="client.attributes.saml_assertion_consumer_url_redirect" class="form-control" type="text" name="consumerServiceRedirect" id="consumerServiceRedirect" />
                </div>
                <kc-tooltip>SAML Redirect Binding URL for the client's assertion consumer service (login responses).  You can leave this blank if you do not have a URL for this binding.</kc-tooltip>
            </div>
            <div class="form-group clearfix block" data-ng-show="protocol == 'saml'">
                <label class="col-md-2 control-label" for="logoutPostBinding">Logout Service POST Binding URL</label>
                <div class="col-sm-6">
                    <input ng-model="client.attributes.saml_single_logout_service_url_post" class="form-control" type="text" name="logoutPostBinding" id="logoutPostBinding" />
                </div>
                <kc-tooltip>SAML POST Binding URL for the client's single logout service.  You can leave this blank if you are using a different binding</kc-tooltip>
            </div>
            <div class="form-group clearfix block" data-ng-show="protocol == 'saml'">
                <label class="col-md-2 control-label" for="logoutPostBinding">Logout Service Redirect Binding URL</label>
                <div class="col-sm-6">
                    <input ng-model="client.attributes.saml_single_logout_service_url_redirect" class="form-control" type="text" name="logoutRedirectBinding" id="logoutRedirectBinding" />
                </div>
                <kc-tooltip>SAML Redirect Binding URL for the client's single logout service.  You can leave this blank if you are using a different binding.</kc-tooltip>
            </div>
        </fieldset>

        <div class="form-group">
            <div class="col-md-10 col-md-offset-2" data-ng-show="create && access.manageClients">
                <button kc-save data-ng-show="changed">Save</button>
                <button kc-cancel data-ng-click="cancel()">Cancel</button>
            </div>
            <div class="col-md-10 col-md-offset-2" data-ng-show="!create && access.manageClients">
                <button kc-save  data-ng-show="changed">Save</button>
                <button kc-reset data-ng-show="changed">Cancel</button>
            </div>
        </div>
    </form>
</div>

<kc-menu></kc-menu><|MERGE_RESOLUTION|>--- conflicted
+++ resolved
@@ -1,295 +1,288 @@
-<div class="col-sm-9 col-md-10 col-sm-push-3 col-md-push-2">
-
-    <ol class="breadcrumb">
-        <li><a href="#/realms/{{realm.realm}}/clients">Clients</a></li>
-        <li data-ng-show="create">Add Client</li>
-        <li data-ng-hide="create">{{client.clientId}}</li>
-    </ol>
-
-    <h1 data-ng-show="create">Add Client</h1>
-<<<<<<< HEAD
-    <h1 data-ng-hide="create">
-        {{client.clientId|capitalize}}
-        <i id="removeClient" style="padding-left: 20px" class="pficon pficon-delete" data-ng-show="!create && access.manageClients" data-ng-hide="changed" data-ng-click="remove()"></i>
-    </h1>
-=======
-    <h1 data-ng-hide="create">{{client.clientId|capitalize}}<i class="pficon pficon-delete clickable" data-ng-show="!create && access.manageClients" 
-    	data-ng-hide="changed" data-ng-click="remove()"></i></h1>
->>>>>>> 9de81a0b
-
-    <kc-tabs-client></kc-tabs-client>
-
-    <form class="form-horizontal" name="clientForm" novalidate kc-read-only="!access.manageClients">
-        <fieldset class="border-top">
-            <div class="form-group">
-                <label class="col-md-2 control-label" for="clientId">Client ID <span class="required" data-ng-show="create">*</span></label>
-                <div class="col-sm-6">
-                    <input class="form-control" type="text" id="clientId" name="clientId" data-ng-model="client.clientId" autofocus required>
-                </div>
-                <kc-tooltip>Specifies ID referenced in URI and tokens. For example 'my-client'</kc-tooltip>
-            </div>
-            <div class="form-group">
-                <label class="col-md-2 control-label" for="name">Name </label>
-                <div class="col-sm-6">
-                    <input class="form-control" type="text" id="name" name="name" data-ng-model="client.name" autofocus>
-                </div>
-                <kc-tooltip>Specifies display name of the client. For example 'My Client'. Supports keys for localized values as well. For example: ${my_client}</kc-tooltip>
-            </div>
-            <div class="form-group clearfix block">
-                <label class="col-md-2 control-label" for="enabled">Enabled</label>
-                <div class="col-sm-6">
-                    <input ng-model="client.enabled" name="enabled" id="enabled" onoffswitch />
-                </div>
-                <kc-tooltip>Disabled clients cannot initiate a login or have obtain access tokens.</kc-tooltip>
-            </div>
-            <div class="form-group clearfix block">
-                <label class="col-md-2 control-label" for="consentRequired">Consent Required</label>
-                <div class="col-sm-6">
-                    <input ng-model="client.consentRequired" name="consentRequired" id="consentRequired" onoffswitch />
-                </div>
-                <kc-tooltip>If enabled users have to consent to client access.</kc-tooltip>
-            </div>
-            <div class="form-group clearfix block">
-                <label class="col-md-2 control-label" for="directGrantsOnly">Direct Grants Only</label>
-                <div class="col-sm-6">
-                    <input ng-model="client.directGrantsOnly" name="directGrantsOnly" id="directGrantsOnly" onoffswitch />
-                </div>
-                <kc-tooltip>When enabled, client can only obtain grants from grant REST API.</kc-tooltip>
-            </div>
-            <div class="form-group">
-                <label class="col-md-2 control-label" for="protocol">Client Protocol</label>
-                <div class="col-sm-6">
-                    <div>
-                        <select class="form-control" id="protocol"
-                                ng-change="changeProtocol()"
-                                ng-model="protocol"
-                                ng-options="aProtocol for aProtocol in protocols">
-                        </select>
-                    </div>
-                </div>
-                <kc-tooltip>'OpenID connect' allows Clients to verify the identity of the End-User based on the authentication performed by an Authorization Server.
-                'SAML' enables web-based authentication and authorization scenarios including cross-domain single sign-on (SSO) and uses security tokens containing assertions to pass information.</kc-tooltip>
-            </div>
-            <div class="form-group" data-ng-show="protocol == 'openid-connect'">
-                <label class="col-md-2 control-label" for="accessType">Access Type</label>
-                <div class="col-sm-6">
-                    <div>
-                        <select class="form-control" id="accessType"
-                                ng-change="changeAccessType()"
-                                ng-model="accessType"
-                                ng-options="aType for aType in accessTypes">
-                        </select>
-                    </div>
-                </div>
-                <kc-tooltip>'Confidential' clients require a secret to initiate login protocol.  'Public' clients do not require a secret.  'Bearer-only' clients are web services that never initiate a login.</kc-tooltip>
-            </div>
-            <div class="form-group clearfix block" data-ng-show="protocol == 'saml'">
-                <label class="col-md-2 control-label" for="samlServerSignature">Include AuthnStatement</label>
-                <div class="col-sm-6">
-                    <input ng-model="samlAuthnStatement" ng-click="switchChange()" name="samlAuthnStatement" id="samlAuthnStatement" onoffswitch />
-                </div>
-                <kc-tooltip>Should a statement specifying the method and timestamp be included in login responses?</kc-tooltip>
-            </div>
-            <div class="form-group clearfix block" data-ng-show="protocol == 'saml'">
-                <label class="col-md-2 control-label" for="samlServerSignature">Sign Documents</label>
-                <div class="col-sm-6">
-                    <input ng-model="samlServerSignature" ng-click="switchChange()" name="samlServerSignature" id="samlServerSignature" onoffswitch />
-                </div>
-                <kc-tooltip>Should SAML documents be signed by the realm?</kc-tooltip>
-            </div>
-            <div class="form-group clearfix block" data-ng-show="protocol == 'saml'">
-                <label class="col-md-2 control-label" for="samlAssertionSignature">Sign Assertions</label>
-                <div class="col-sm-6">
-                    <input ng-model="samlAssertionSignature" ng-click="switchChange()" name="samlAssertionSignature" id="samlAssertionSignature" onoffswitch />
-                </div>
-                <kc-tooltip>Should assertions inside SAML documents be signed?  This setting isn't needed if document is already being signed.</kc-tooltip>
-            </div>
-            <div class="form-group" data-ng-show="(samlAssertionSignature || samlServerSignature) && protocol == 'saml'">
-                <label class="col-md-2 control-label" for="signatureAlgorithm">Signature Algorithm</label>
-                <div class="col-sm-6">
-                    <div>
-                        <select class="form-control" id="signatureAlgorithm"
-                                ng-change="changeAlgorithm()"
-                                ng-model="signatureAlgorithm"
-                                ng-options="alg for alg in signatureAlgorithms">
-                        </select>
-                    </div>
-                </div>
-                <kc-tooltip>The signature algorithm to use to sign documents.</kc-tooltip>
-            </div>
-            <div class="form-group clearfix block" data-ng-show="protocol == 'saml'">
-                <label class="col-md-2 control-label" for="samlEncrypt">Encrypt Assertions</label>
-                <div class="col-sm-6">
-                    <input ng-model="samlEncrypt" ng-click="switchChange()" name="samlEncrypt" id="samlEncrypt" onoffswitch />
-                </div>
-                <kc-tooltip>Should SAML assertions be encrypted with client's public key using AES?</kc-tooltip>
-            </div>
-            <div class="form-group clearfix block" data-ng-show="protocol == 'saml'">
-                <label class="col-md-2 control-label" for="samlClientSignature">Client Signature Required</label>
-                <div class="col-sm-6">
-                    <input ng-model="samlClientSignature" ng-click="switchChange()" name="samlClientSignature" id="samlClientSignature" onoffswitch />
-                </div>
-                <kc-tooltip>Will the client sign their saml requests and responses?  And should they be validated?</kc-tooltip>
-            </div>
-            <div class="form-group clearfix block" data-ng-show="protocol == 'saml'">
-                <label class="col-md-2 control-label" for="samlForcePostBinding">Force POST Binding</label>
-                <div class="col-sm-6">
-                    <input ng-model="samlForcePostBinding" ng-click="switchChange()" name="samlForcePostBinding" id="samlForcePostBinding" onoffswitch />
-                </div>
-                <kc-tooltip>Always use POST binding for responses.</kc-tooltip>
-            </div>
-            <div class="form-group clearfix block" data-ng-show="protocol == 'saml'">
-                <label class="col-md-2 control-label" for="frontchannelLogout">Front Channel Logout</label>
-                <div class="col-sm-6">
-                    <input ng-model="client.frontchannelLogout" name="frontchannelLogout" id="frontchannelLogout" onoffswitch />
-                </div>
-                <kc-tooltip>When true, logout requires a browser redirect to client.  When false, server performs a background invocation for logout.</kc-tooltip>
-            </div>
-            <div class="form-group clearfix block" data-ng-show="protocol == 'saml'">
-                <label class="col-md-2 control-label" for="samlForceNameIdFormat">Force Name ID Format</label>
-                <div class="col-sm-6">
-                    <input ng-model="samlForceNameIdFormat" ng-click="switchChange()" name="samlForceNameIdFormat" id="samlForceNameIdFormat" onoffswitch />
-                </div>
-                <kc-tooltip>Ignore requested NameID subject format and use admin console configured one.</kc-tooltip>
-            </div>
-            <div class="form-group" data-ng-show="protocol == 'saml'">
-                <label class="col-md-2 control-label" for="samlNameIdFormat">Name ID Format</label>
-                <div class="col-sm-6">
-                    <div>
-                        <select class="form-control" id="samlNameIdFormat"
-                                ng-change="changeNameIdFormat()"
-                                ng-model="nameIdFormat"
-                                ng-options="format for format in nameIdFormats">
-                        </select>
-                    </div>
-                </div>
-                <kc-tooltip>The name ID format to use for the subject.</kc-tooltip>
-            </div>
-
-            <div class="form-group clearfix block" data-ng-hide="client.bearerOnly || client.directGrantsOnly">
-                <label class="col-md-2 control-label" for="newRedirectUri"><span class="required" data-ng-show="protocol != 'saml'">*</span> Valid Redirect URIs</label>
-
-                <div class="col-sm-6">
-                    <div class="input-group" ng-repeat="(i, redirectUri) in client.redirectUris track by $index">
-                        <input class="form-control" ng-model="client.redirectUris[i]">
-                        <div class="input-group-addon">
-                            <i class="pficon pficon-remove" style="width: 10px;" data-ng-click="deleteRedirectUri($index)"></i>
-                        </div>
-                    </div>
-
-                    <div class="input-group">
-                        <input class="form-control" ng-model="newRedirectUri" id="newRedirectUri">
-                        <div class="input-group-addon">
-                            <i class="pficon pficon-add" style="width: 10px;" data-ng-click="newRedirectUri.length > 0 && addRedirectUri()"></i>
-                        </div>
-                    </div>
-                </div>
-
-                <kc-tooltip>Valid URI pattern a browser can redirect to after a successful login or logout.  Simple wildcards are allowed i.e. 'http://example.com/*'.  Relative path can be specified too i.e. /my/relative/path/*.  Relative paths will generate a redirect URI using the request's host and port.  For SAML, you must set valid URI patterns if you are relying on the consumer service URL embedded with the login request.</kc-tooltip>
-            </div>
-
-            <div class="form-group" data-ng-show="!client.bearerOnly && !create">
-                <label class="col-md-2 control-label" for="baseUrl">Base URL</label>
-                <div class="col-sm-6">
-                    <input class="form-control" type="text" name="baseUrl" id="baseUrl" data-ng-model="client.baseUrl">
-                </div>
-                <kc-tooltip>Default URL to use when the auth server needs to redirect or link back to the client.</kc-tooltip>
-            </div>
-            <div class="form-group" data-ng-hide="create || protocol == 'saml'">
-                <label class="col-md-2 control-label" for="adminUrl">Admin URL</label>
-                <div class="col-sm-6">
-                    <input class="form-control" type="text" name="adminUrl" id="adminUrl"
-                           data-ng-model="client.adminUrl">
-                </div>
-                <kc-tooltip>URL to the admin interface of the client.  Set this if the client supports the adapter REST API.  This REST API allows the auth server to push revocation policies and other adminstrative tasks.  Usually this is set to the base URL of the client.</kc-tooltip>
-            </div>
-            <div class="form-group" data-ng-show="protocol == 'saml'">
-                <label class="col-md-2 control-label" for="masterSamlUrl">Master SAML Processing URL</label>
-                <div class="col-sm-6">
-                    <input class="form-control" type="text" name="masterSamlUrl" id="masterSamlUrl"
-                           data-ng-model="client.adminUrl">
-                </div>
-                <kc-tooltip>If configured, this URL will be used for every binding to both the SP's Assertion Consumer and Single Logout Services.  This can be individually overiden for each binding and service in the Fine Grain SAML Endpoint Configuration.</kc-tooltip>
-            </div>
-            <div class="form-group clearfix block" data-ng-show="protocol == 'saml'">
-                <label class="col-md-2 control-label" for="urlReferenceName">IDP Initiated SSO URL Name</label>
-                <div class="col-sm-6">
-                    <input ng-model="client.attributes.saml_idp_initiated_sso_url_name" class="form-control" type="text" name="urlReferenceName" id="urlReferenceName" />
-                </div>
-                <kc-tooltip>URL fragment name to reference client when you want to do IDP Initiated SSO.  Leaving this empty will disable IDP Initiated SSO.  The URL you will reference from your browser will be: {server-root}/realms/{realm}/protocol/saml/clients/{client-url-name}</kc-tooltip>
-            </div>
-            <div class="form-group clearfix block" data-ng-show="protocol == 'saml'">
-                <label class="col-md-2 control-label" for="idpInitiatedRelayState">IDP Initiated SSO Relay State</label>
-                <div class="col-sm-6">
-                    <input ng-model="client.attributes.saml_idp_initiated_sso_relay_state" class="form-control" type="text" name="idpInitiatedRelayState" id="idpInitiatedRelayState" />
-                </div>
-                <kc-tooltip>Relay state you want to send with SAML request when you want to do IDP Initiated SSO.</kc-tooltip>
-            </div>
-            <div class="form-group" data-ng-show="!client.bearerOnly && !create && protocol == 'openid-connect'">
-                <label class="col-md-2 control-label" for="newWebOrigin">Web Origins</label>
-
-                <div class="col-sm-6">
-                    <div class="input-group" ng-repeat="(i, webOrigin) in client.webOrigins track by $index">
-                        <input class="form-control" ng-model="client.webOrigins[i]">
-                        <div class="input-group-addon">
-                            <i class="pficon pficon-remove" style="width: 10px;" data-ng-click="deleteWebOrigin($index)"></i>
-                        </div>
-                    </div>
-
-                    <div class="input-group">
-                        <input class="form-control" ng-model="newWebOrigin" id="newWebOrigin">
-                        <div class="input-group-addon">
-                            <i class="pficon pficon-add" style="width: 10px;" data-ng-click="newWebOrigin.length > 0 && addWebOrigin()"></i>
-                        </div>
-                    </div>
-                </div>
-
-                <kc-tooltip>Allowed CORS origins.</kc-tooltip>
-            </div>
-        </fieldset>
-        <fieldset data-ng-show="protocol == 'saml'">
-            <legend collapsed><span class="text">Fine Grain SAML Endpoint Configuration</span>  <kc-tooltip>Expand this section to configure exact URLs for Assertion Consumer and Single Logout Service.</kc-tooltip></legend>
-            <div class="form-group clearfix block" data-ng-show="protocol == 'saml'">
-                <label class="col-md-2 control-label" for="consumerServicePost">Assertion Consumer Service POST Binding URL</label>
-                <div class="col-sm-6">
-                    <input ng-model="client.attributes.saml_assertion_consumer_url_post" class="form-control" type="text" name="consumerServicePost" id="consumerServicePost" />
-                </div>
-                <kc-tooltip>SAML POST Binding URL for the client's assertion consumer service (login responses).  You can leave this blank if you do not have a URL for this binding.</kc-tooltip>
-            </div>
-            <div class="form-group clearfix block" data-ng-show="protocol == 'saml'">
-                <label class="col-md-2 control-label" for="consumerServiceRedirect">Assertion Consumer Service Redirect Binding URL</label>
-                <div class="col-sm-6">
-                    <input ng-model="client.attributes.saml_assertion_consumer_url_redirect" class="form-control" type="text" name="consumerServiceRedirect" id="consumerServiceRedirect" />
-                </div>
-                <kc-tooltip>SAML Redirect Binding URL for the client's assertion consumer service (login responses).  You can leave this blank if you do not have a URL for this binding.</kc-tooltip>
-            </div>
-            <div class="form-group clearfix block" data-ng-show="protocol == 'saml'">
-                <label class="col-md-2 control-label" for="logoutPostBinding">Logout Service POST Binding URL</label>
-                <div class="col-sm-6">
-                    <input ng-model="client.attributes.saml_single_logout_service_url_post" class="form-control" type="text" name="logoutPostBinding" id="logoutPostBinding" />
-                </div>
-                <kc-tooltip>SAML POST Binding URL for the client's single logout service.  You can leave this blank if you are using a different binding</kc-tooltip>
-            </div>
-            <div class="form-group clearfix block" data-ng-show="protocol == 'saml'">
-                <label class="col-md-2 control-label" for="logoutPostBinding">Logout Service Redirect Binding URL</label>
-                <div class="col-sm-6">
-                    <input ng-model="client.attributes.saml_single_logout_service_url_redirect" class="form-control" type="text" name="logoutRedirectBinding" id="logoutRedirectBinding" />
-                </div>
-                <kc-tooltip>SAML Redirect Binding URL for the client's single logout service.  You can leave this blank if you are using a different binding.</kc-tooltip>
-            </div>
-        </fieldset>
-
-        <div class="form-group">
-            <div class="col-md-10 col-md-offset-2" data-ng-show="create && access.manageClients">
-                <button kc-save data-ng-show="changed">Save</button>
-                <button kc-cancel data-ng-click="cancel()">Cancel</button>
-            </div>
-            <div class="col-md-10 col-md-offset-2" data-ng-show="!create && access.manageClients">
-                <button kc-save  data-ng-show="changed">Save</button>
-                <button kc-reset data-ng-show="changed">Cancel</button>
-            </div>
-        </div>
-    </form>
-</div>
-
+<div class="col-sm-9 col-md-10 col-sm-push-3 col-md-push-2">
+
+    <ol class="breadcrumb">
+        <li><a href="#/realms/{{realm.realm}}/clients">Clients</a></li>
+        <li data-ng-show="create">Add Client</li>
+        <li data-ng-hide="create">{{client.clientId}}</li>
+    </ol>
+
+    <h1 data-ng-show="create">Add Client</h1>
+    <h1 data-ng-hide="create">{{client.clientId|capitalize}}<i id="removeClient" class="pficon pficon-delete clickable" data-ng-show="!create && access.manageClients" 
+    	data-ng-hide="changed" data-ng-click="remove()"></i></h1>
+
+    <kc-tabs-client></kc-tabs-client>
+
+    <form class="form-horizontal" name="clientForm" novalidate kc-read-only="!access.manageClients">
+        <fieldset class="border-top">
+            <div class="form-group">
+                <label class="col-md-2 control-label" for="clientId">Client ID <span class="required" data-ng-show="create">*</span></label>
+                <div class="col-sm-6">
+                    <input class="form-control" type="text" id="clientId" name="clientId" data-ng-model="client.clientId" autofocus required>
+                </div>
+                <kc-tooltip>Specifies ID referenced in URI and tokens. For example 'my-client'</kc-tooltip>
+            </div>
+            <div class="form-group">
+                <label class="col-md-2 control-label" for="name">Name </label>
+                <div class="col-sm-6">
+                    <input class="form-control" type="text" id="name" name="name" data-ng-model="client.name" autofocus>
+                </div>
+                <kc-tooltip>Specifies display name of the client. For example 'My Client'. Supports keys for localized values as well. For example: ${my_client}</kc-tooltip>
+            </div>
+            <div class="form-group clearfix block">
+                <label class="col-md-2 control-label" for="enabled">Enabled</label>
+                <div class="col-sm-6">
+                    <input ng-model="client.enabled" name="enabled" id="enabled" onoffswitch />
+                </div>
+                <kc-tooltip>Disabled clients cannot initiate a login or have obtain access tokens.</kc-tooltip>
+            </div>
+            <div class="form-group clearfix block">
+                <label class="col-md-2 control-label" for="consentRequired">Consent Required</label>
+                <div class="col-sm-6">
+                    <input ng-model="client.consentRequired" name="consentRequired" id="consentRequired" onoffswitch />
+                </div>
+                <kc-tooltip>If enabled users have to consent to client access.</kc-tooltip>
+            </div>
+            <div class="form-group clearfix block">
+                <label class="col-md-2 control-label" for="directGrantsOnly">Direct Grants Only</label>
+                <div class="col-sm-6">
+                    <input ng-model="client.directGrantsOnly" name="directGrantsOnly" id="directGrantsOnly" onoffswitch />
+                </div>
+                <kc-tooltip>When enabled, client can only obtain grants from grant REST API.</kc-tooltip>
+            </div>
+            <div class="form-group">
+                <label class="col-md-2 control-label" for="protocol">Client Protocol</label>
+                <div class="col-sm-6">
+                    <div>
+                        <select class="form-control" id="protocol"
+                                ng-change="changeProtocol()"
+                                ng-model="protocol"
+                                ng-options="aProtocol for aProtocol in protocols">
+                        </select>
+                    </div>
+                </div>
+                <kc-tooltip>'OpenID connect' allows Clients to verify the identity of the End-User based on the authentication performed by an Authorization Server.
+                'SAML' enables web-based authentication and authorization scenarios including cross-domain single sign-on (SSO) and uses security tokens containing assertions to pass information.</kc-tooltip>
+            </div>
+            <div class="form-group" data-ng-show="protocol == 'openid-connect'">
+                <label class="col-md-2 control-label" for="accessType">Access Type</label>
+                <div class="col-sm-6">
+                    <div>
+                        <select class="form-control" id="accessType"
+                                ng-change="changeAccessType()"
+                                ng-model="accessType"
+                                ng-options="aType for aType in accessTypes">
+                        </select>
+                    </div>
+                </div>
+                <kc-tooltip>'Confidential' clients require a secret to initiate login protocol.  'Public' clients do not require a secret.  'Bearer-only' clients are web services that never initiate a login.</kc-tooltip>
+            </div>
+            <div class="form-group clearfix block" data-ng-show="protocol == 'saml'">
+                <label class="col-md-2 control-label" for="samlServerSignature">Include AuthnStatement</label>
+                <div class="col-sm-6">
+                    <input ng-model="samlAuthnStatement" ng-click="switchChange()" name="samlAuthnStatement" id="samlAuthnStatement" onoffswitch />
+                </div>
+                <kc-tooltip>Should a statement specifying the method and timestamp be included in login responses?</kc-tooltip>
+            </div>
+            <div class="form-group clearfix block" data-ng-show="protocol == 'saml'">
+                <label class="col-md-2 control-label" for="samlServerSignature">Sign Documents</label>
+                <div class="col-sm-6">
+                    <input ng-model="samlServerSignature" ng-click="switchChange()" name="samlServerSignature" id="samlServerSignature" onoffswitch />
+                </div>
+                <kc-tooltip>Should SAML documents be signed by the realm?</kc-tooltip>
+            </div>
+            <div class="form-group clearfix block" data-ng-show="protocol == 'saml'">
+                <label class="col-md-2 control-label" for="samlAssertionSignature">Sign Assertions</label>
+                <div class="col-sm-6">
+                    <input ng-model="samlAssertionSignature" ng-click="switchChange()" name="samlAssertionSignature" id="samlAssertionSignature" onoffswitch />
+                </div>
+                <kc-tooltip>Should assertions inside SAML documents be signed?  This setting isn't needed if document is already being signed.</kc-tooltip>
+            </div>
+            <div class="form-group" data-ng-show="(samlAssertionSignature || samlServerSignature) && protocol == 'saml'">
+                <label class="col-md-2 control-label" for="signatureAlgorithm">Signature Algorithm</label>
+                <div class="col-sm-6">
+                    <div>
+                        <select class="form-control" id="signatureAlgorithm"
+                                ng-change="changeAlgorithm()"
+                                ng-model="signatureAlgorithm"
+                                ng-options="alg for alg in signatureAlgorithms">
+                        </select>
+                    </div>
+                </div>
+                <kc-tooltip>The signature algorithm to use to sign documents.</kc-tooltip>
+            </div>
+            <div class="form-group clearfix block" data-ng-show="protocol == 'saml'">
+                <label class="col-md-2 control-label" for="samlEncrypt">Encrypt Assertions</label>
+                <div class="col-sm-6">
+                    <input ng-model="samlEncrypt" ng-click="switchChange()" name="samlEncrypt" id="samlEncrypt" onoffswitch />
+                </div>
+                <kc-tooltip>Should SAML assertions be encrypted with client's public key using AES?</kc-tooltip>
+            </div>
+            <div class="form-group clearfix block" data-ng-show="protocol == 'saml'">
+                <label class="col-md-2 control-label" for="samlClientSignature">Client Signature Required</label>
+                <div class="col-sm-6">
+                    <input ng-model="samlClientSignature" ng-click="switchChange()" name="samlClientSignature" id="samlClientSignature" onoffswitch />
+                </div>
+                <kc-tooltip>Will the client sign their saml requests and responses?  And should they be validated?</kc-tooltip>
+            </div>
+            <div class="form-group clearfix block" data-ng-show="protocol == 'saml'">
+                <label class="col-md-2 control-label" for="samlForcePostBinding">Force POST Binding</label>
+                <div class="col-sm-6">
+                    <input ng-model="samlForcePostBinding" ng-click="switchChange()" name="samlForcePostBinding" id="samlForcePostBinding" onoffswitch />
+                </div>
+                <kc-tooltip>Always use POST binding for responses.</kc-tooltip>
+            </div>
+            <div class="form-group clearfix block" data-ng-show="protocol == 'saml'">
+                <label class="col-md-2 control-label" for="frontchannelLogout">Front Channel Logout</label>
+                <div class="col-sm-6">
+                    <input ng-model="client.frontchannelLogout" name="frontchannelLogout" id="frontchannelLogout" onoffswitch />
+                </div>
+                <kc-tooltip>When true, logout requires a browser redirect to client.  When false, server performs a background invocation for logout.</kc-tooltip>
+            </div>
+            <div class="form-group clearfix block" data-ng-show="protocol == 'saml'">
+                <label class="col-md-2 control-label" for="samlForceNameIdFormat">Force Name ID Format</label>
+                <div class="col-sm-6">
+                    <input ng-model="samlForceNameIdFormat" ng-click="switchChange()" name="samlForceNameIdFormat" id="samlForceNameIdFormat" onoffswitch />
+                </div>
+                <kc-tooltip>Ignore requested NameID subject format and use admin console configured one.</kc-tooltip>
+            </div>
+            <div class="form-group" data-ng-show="protocol == 'saml'">
+                <label class="col-md-2 control-label" for="samlNameIdFormat">Name ID Format</label>
+                <div class="col-sm-6">
+                    <div>
+                        <select class="form-control" id="samlNameIdFormat"
+                                ng-change="changeNameIdFormat()"
+                                ng-model="nameIdFormat"
+                                ng-options="format for format in nameIdFormats">
+                        </select>
+                    </div>
+                </div>
+                <kc-tooltip>The name ID format to use for the subject.</kc-tooltip>
+            </div>
+
+            <div class="form-group clearfix block" data-ng-hide="client.bearerOnly || client.directGrantsOnly">
+                <label class="col-md-2 control-label" for="newRedirectUri"><span class="required" data-ng-show="protocol != 'saml'">*</span> Valid Redirect URIs</label>
+
+                <div class="col-sm-6">
+                    <div class="input-group" ng-repeat="(i, redirectUri) in client.redirectUris track by $index">
+                        <input class="form-control" ng-model="client.redirectUris[i]">
+                        <div class="input-group-addon">
+                            <i class="pficon pficon-remove" style="width: 10px;" data-ng-click="deleteRedirectUri($index)"></i>
+                        </div>
+                    </div>
+
+                    <div class="input-group">
+                        <input class="form-control" ng-model="newRedirectUri" id="newRedirectUri">
+                        <div class="input-group-addon">
+                            <i class="pficon pficon-add" style="width: 10px;" data-ng-click="newRedirectUri.length > 0 && addRedirectUri()"></i>
+                        </div>
+                    </div>
+                </div>
+
+                <kc-tooltip>Valid URI pattern a browser can redirect to after a successful login or logout.  Simple wildcards are allowed i.e. 'http://example.com/*'.  Relative path can be specified too i.e. /my/relative/path/*.  Relative paths will generate a redirect URI using the request's host and port.  For SAML, you must set valid URI patterns if you are relying on the consumer service URL embedded with the login request.</kc-tooltip>
+            </div>
+
+            <div class="form-group" data-ng-show="!client.bearerOnly && !create">
+                <label class="col-md-2 control-label" for="baseUrl">Base URL</label>
+                <div class="col-sm-6">
+                    <input class="form-control" type="text" name="baseUrl" id="baseUrl" data-ng-model="client.baseUrl">
+                </div>
+                <kc-tooltip>Default URL to use when the auth server needs to redirect or link back to the client.</kc-tooltip>
+            </div>
+            <div class="form-group" data-ng-hide="create || protocol == 'saml'">
+                <label class="col-md-2 control-label" for="adminUrl">Admin URL</label>
+                <div class="col-sm-6">
+                    <input class="form-control" type="text" name="adminUrl" id="adminUrl"
+                           data-ng-model="client.adminUrl">
+                </div>
+                <kc-tooltip>URL to the admin interface of the client.  Set this if the client supports the adapter REST API.  This REST API allows the auth server to push revocation policies and other adminstrative tasks.  Usually this is set to the base URL of the client.</kc-tooltip>
+            </div>
+            <div class="form-group" data-ng-show="protocol == 'saml'">
+                <label class="col-md-2 control-label" for="masterSamlUrl">Master SAML Processing URL</label>
+                <div class="col-sm-6">
+                    <input class="form-control" type="text" name="masterSamlUrl" id="masterSamlUrl"
+                           data-ng-model="client.adminUrl">
+                </div>
+                <kc-tooltip>If configured, this URL will be used for every binding to both the SP's Assertion Consumer and Single Logout Services.  This can be individually overiden for each binding and service in the Fine Grain SAML Endpoint Configuration.</kc-tooltip>
+            </div>
+            <div class="form-group clearfix block" data-ng-show="protocol == 'saml'">
+                <label class="col-md-2 control-label" for="urlReferenceName">IDP Initiated SSO URL Name</label>
+                <div class="col-sm-6">
+                    <input ng-model="client.attributes.saml_idp_initiated_sso_url_name" class="form-control" type="text" name="urlReferenceName" id="urlReferenceName" />
+                </div>
+                <kc-tooltip>URL fragment name to reference client when you want to do IDP Initiated SSO.  Leaving this empty will disable IDP Initiated SSO.  The URL you will reference from your browser will be: {server-root}/realms/{realm}/protocol/saml/clients/{client-url-name}</kc-tooltip>
+            </div>
+            <div class="form-group clearfix block" data-ng-show="protocol == 'saml'">
+                <label class="col-md-2 control-label" for="idpInitiatedRelayState">IDP Initiated SSO Relay State</label>
+                <div class="col-sm-6">
+                    <input ng-model="client.attributes.saml_idp_initiated_sso_relay_state" class="form-control" type="text" name="idpInitiatedRelayState" id="idpInitiatedRelayState" />
+                </div>
+                <kc-tooltip>Relay state you want to send with SAML request when you want to do IDP Initiated SSO.</kc-tooltip>
+            </div>
+            <div class="form-group" data-ng-show="!client.bearerOnly && !create && protocol == 'openid-connect'">
+                <label class="col-md-2 control-label" for="newWebOrigin">Web Origins</label>
+
+                <div class="col-sm-6">
+                    <div class="input-group" ng-repeat="(i, webOrigin) in client.webOrigins track by $index">
+                        <input class="form-control" ng-model="client.webOrigins[i]">
+                        <div class="input-group-addon">
+                            <i class="pficon pficon-remove" style="width: 10px;" data-ng-click="deleteWebOrigin($index)"></i>
+                        </div>
+                    </div>
+
+                    <div class="input-group">
+                        <input class="form-control" ng-model="newWebOrigin" id="newWebOrigin">
+                        <div class="input-group-addon">
+                            <i class="pficon pficon-add" style="width: 10px;" data-ng-click="newWebOrigin.length > 0 && addWebOrigin()"></i>
+                        </div>
+                    </div>
+                </div>
+
+                <kc-tooltip>Allowed CORS origins.</kc-tooltip>
+            </div>
+        </fieldset>
+        <fieldset data-ng-show="protocol == 'saml'">
+            <legend collapsed><span class="text">Fine Grain SAML Endpoint Configuration</span>  <kc-tooltip>Expand this section to configure exact URLs for Assertion Consumer and Single Logout Service.</kc-tooltip></legend>
+            <div class="form-group clearfix block" data-ng-show="protocol == 'saml'">
+                <label class="col-md-2 control-label" for="consumerServicePost">Assertion Consumer Service POST Binding URL</label>
+                <div class="col-sm-6">
+                    <input ng-model="client.attributes.saml_assertion_consumer_url_post" class="form-control" type="text" name="consumerServicePost" id="consumerServicePost" />
+                </div>
+                <kc-tooltip>SAML POST Binding URL for the client's assertion consumer service (login responses).  You can leave this blank if you do not have a URL for this binding.</kc-tooltip>
+            </div>
+            <div class="form-group clearfix block" data-ng-show="protocol == 'saml'">
+                <label class="col-md-2 control-label" for="consumerServiceRedirect">Assertion Consumer Service Redirect Binding URL</label>
+                <div class="col-sm-6">
+                    <input ng-model="client.attributes.saml_assertion_consumer_url_redirect" class="form-control" type="text" name="consumerServiceRedirect" id="consumerServiceRedirect" />
+                </div>
+                <kc-tooltip>SAML Redirect Binding URL for the client's assertion consumer service (login responses).  You can leave this blank if you do not have a URL for this binding.</kc-tooltip>
+            </div>
+            <div class="form-group clearfix block" data-ng-show="protocol == 'saml'">
+                <label class="col-md-2 control-label" for="logoutPostBinding">Logout Service POST Binding URL</label>
+                <div class="col-sm-6">
+                    <input ng-model="client.attributes.saml_single_logout_service_url_post" class="form-control" type="text" name="logoutPostBinding" id="logoutPostBinding" />
+                </div>
+                <kc-tooltip>SAML POST Binding URL for the client's single logout service.  You can leave this blank if you are using a different binding</kc-tooltip>
+            </div>
+            <div class="form-group clearfix block" data-ng-show="protocol == 'saml'">
+                <label class="col-md-2 control-label" for="logoutPostBinding">Logout Service Redirect Binding URL</label>
+                <div class="col-sm-6">
+                    <input ng-model="client.attributes.saml_single_logout_service_url_redirect" class="form-control" type="text" name="logoutRedirectBinding" id="logoutRedirectBinding" />
+                </div>
+                <kc-tooltip>SAML Redirect Binding URL for the client's single logout service.  You can leave this blank if you are using a different binding.</kc-tooltip>
+            </div>
+        </fieldset>
+
+        <div class="form-group">
+            <div class="col-md-10 col-md-offset-2" data-ng-show="create && access.manageClients">
+                <button kc-save data-ng-show="changed">Save</button>
+                <button kc-cancel data-ng-click="cancel()">Cancel</button>
+            </div>
+            <div class="col-md-10 col-md-offset-2" data-ng-show="!create && access.manageClients">
+                <button kc-save  data-ng-show="changed">Save</button>
+                <button kc-reset data-ng-show="changed">Cancel</button>
+            </div>
+        </div>
+    </form>
+</div>
+
 <kc-menu></kc-menu>