--- conflicted
+++ resolved
@@ -23,14 +23,6 @@
  * @version $Revision: 1 $
  */
 public interface MigrationModel {
-<<<<<<< HEAD
-    /**
-     * Must have the form of major.minor.micro as the version is parsed and numbers are compared
-     */
-    String LATEST_VERSION = "2.3.0";
-
-=======
->>>>>>> a9a759c4
     String getStoredVersion();
     void setStoredVersion(String version);
 }